/**
 * This file is part of the CernVM file system.
 */

#include <fcntl.h>
#include <cerrno>
#include <cassert>

#include "platform.h"
#include "logging.h"

namespace sqlite {


template <class DerivedT>
Database<DerivedT>::Database(const std::string  &filename,
                             const OpenMode      open_mode) :
  sqlite_db_(NULL),
  db_file_guard_(filename, UnlinkGuard::kDisabled),
  read_write_(kOpenReadWrite == open_mode),
  schema_version_(0.0f),
  schema_revision_(0) {}


template <class DerivedT>
DerivedT* Database<DerivedT>::Create(const std::string &filename) {
  UniquePtr<DerivedT> database(new DerivedT(filename, kOpenReadWrite));

  if (! database.IsValid()) {
    LogCvmfs(kLogSql, kLogDebug, "Failed to create new database object");
    return NULL;
  }

  database->set_schema_version(DerivedT::kLatestSchema);
  database->set_schema_revision(DerivedT::kLatestSchemaRevision);

  const int open_flags = SQLITE_OPEN_NOMUTEX | SQLITE_OPEN_READWRITE |
                         SQLITE_OPEN_CREATE;
  if (! database->OpenDatabase(open_flags)) {
    LogCvmfs(kLogSql, kLogDebug, "Failed to create new database file");
    return NULL;
  }

  if (! database->CreatePropertiesTable()) {
    database->PrintSqlError("Failed to create common properties table");
    return NULL;
  }

  if (! database->CreateEmptyDatabase()) {
    database->PrintSqlError("Failed to create empty database");
    return NULL;
  }

  if (! database->PrepareCommonQueries()) {
    database->PrintSqlError("Failed to initialize properties queries");
    return NULL;
  }

  if (! database->StoreSchemaRevision()) {
    database->PrintSqlError("Failed to store initial schema revision");
    return NULL;
  }

  return database.Release();
}


template <class DerivedT>
DerivedT* Database<DerivedT>::Open(const std::string  &filename,
                                   const OpenMode      open_mode) {
  UniquePtr<DerivedT> database(new DerivedT(filename, open_mode));

  if (! database.IsValid()) {
    LogCvmfs(kLogSql, kLogDebug, "Failed to open database file '%s' - errno: %d",
             filename.c_str(), errno);
    return NULL;
  }

  if (! database->Initialize()) {
    return NULL;
  }

  return database.Release();
}


template <class DerivedT>
bool Database<DerivedT>::Initialize() {
  const int flags = (read_write_) ? SQLITE_OPEN_NOMUTEX | SQLITE_OPEN_READWRITE
                                  : SQLITE_OPEN_NOMUTEX | SQLITE_OPEN_READONLY;

  const bool successful =
    OpenDatabase(flags) &&
    Configure()         &&
    FileReadAhead()     &&
    PrepareCommonQueries();
  if (! successful) {
    LogCvmfs(kLogSql, kLogDebug, "failed to open database file '%s'",
                                 filename().c_str());
    return false;
  }

  ReadSchemaRevision();
  LogCvmfs(kLogSql, kLogDebug, "opened database with schema version %f "
                               "and revision %u",
                               schema_version_, schema_revision_);

  if (! static_cast<DerivedT*>(this)->CheckSchemaCompatibility()) {
    LogCvmfs(kLogSql, kLogDebug, "schema version %f not supported (%s)",
             schema_version_, filename().c_str());
    return false;
  }

  if (read_write_ &&
      ! static_cast<DerivedT*>(this)->LiveSchemaUpgradeIfNecessary()) {
    LogCvmfs(kLogSql, kLogDebug, "failed tp upgrade schema revision");
    return false;
  }

  return true;
}


template <class DerivedT>
bool Database<DerivedT>::OpenDatabase(const int flags) {
  // Open database file (depending on the flags read-only or read-write)
  LogCvmfs(kLogSql, kLogDebug, "opening database file %s",
           filename().c_str());
  if (SQLITE_OK != sqlite3_open_v2(filename().c_str(), &sqlite_db_, flags, NULL))
  {
    LogCvmfs(kLogSql, kLogDebug, "cannot open database file %s",
             filename().c_str());
    return false;
  }

  const int retval = sqlite3_extended_result_codes(sqlite_db_, 1);
  assert (SQLITE_OK == retval);

  return true;
}


template <class DerivedT>
Database<DerivedT>::~Database() {
  if (NULL != sqlite_db_) {
    sqlite3_close(sqlite_db_);
    sqlite_db_ = NULL;
  }
}


template <class DerivedT>
bool Database<DerivedT>::Configure() {
  // Read-only databases should store temporary files in memory.  This avoids
  // unexpected open read-write file descriptors in the cache directory like
  // etilqs_<number>.
  if (!read_write_) {
    return Sql(sqlite_db_ , "PRAGMA temp_store=2;").Execute();
  }
  return true;
}


template <class DerivedT>
bool Database<DerivedT>::FileReadAhead() {
  // Read-ahead into file system buffers
  // TODO: mmap, re-readahead
  int fd_readahead = open(filename().c_str(), O_RDONLY);
  if (fd_readahead < 0) {
    LogCvmfs(kLogSql, kLogDebug, "failed to open %s for read-ahead (%d)",
             filename().c_str(), errno);
    return false;
  }

  const int retval = platform_readahead(fd_readahead);
  close(fd_readahead);
  if (retval != 0) {
    LogCvmfs(kLogSql, kLogDebug | kLogSyslogWarn,
<<<<<<< HEAD
             "failed to read-ahead %s (%d)", filename_.c_str(), errno);
    // Read-ahead is known to fail on tmpfs.  Don't consider it as a fatal
    // error.
    // return false;
=======
             "failed to read-ahead %s (%d)", filename().c_str(), errno);
    return false;
>>>>>>> 0cb60fcf
  }

  return true;
}


template <class DerivedT>
bool Database<DerivedT>::PrepareCommonQueries() {
  sqlite3 *db = sqlite_db_;
  begin_transaction_  = new Sql(db, "BEGIN;");
  commit_transaction_ = new Sql(db, "COMMIT;");
  has_property_       = new Sql(db, "SELECT count(*) FROM properties "
                                    "WHERE key = :key;");
  get_property_       = new Sql(db, "SELECT value FROM properties "
                                    "WHERE key = :key;");
  set_property_       = new Sql(db, "INSERT OR REPLACE INTO properties "
                                    "(key, value) VALUES (:key, :value);");
  return (begin_transaction_ && commit_transaction_ &&
          has_property_ && get_property_ && set_property_);
}


template <class DerivedT>
void Database<DerivedT>::ReadSchemaRevision() {
  schema_version_  = (this->HasProperty(kSchemaVersionKey))
                        ? this->GetProperty<double>(kSchemaVersionKey)
                        : 1.0;
  schema_revision_ = (this->HasProperty(kSchemaRevisionKey))
                        ? this->GetProperty<int>(kSchemaRevisionKey)
                        : 0;
}


template <class DerivedT>
bool Database<DerivedT>::StoreSchemaRevision() {
  return this->SetProperty(kSchemaVersionKey,  schema_version_)   &&
         this->SetProperty(kSchemaRevisionKey, schema_revision_);
}


template <class DerivedT>
bool Database<DerivedT>::BeginTransaction() const {
  return begin_transaction_->Execute() &&
         begin_transaction_->Reset();
}


template <class DerivedT>
bool Database<DerivedT>::CommitTransaction() const {
  return commit_transaction_->Execute() &&
         commit_transaction_->Reset();
}


template <class DerivedT>
bool Database<DerivedT>::CreatePropertiesTable() {
  return Sql(sqlite_db_,
    "CREATE TABLE properties (key TEXT, value TEXT, "
    "CONSTRAINT pk_properties PRIMARY KEY (key));").Execute();
}


template <class DerivedT>
bool Database<DerivedT>::HasProperty(const std::string &key) const {
  assert (has_property_);
  const bool retval = has_property_->BindText(1, key) &&
                      has_property_->FetchRow();
  assert (retval);
  const bool result = has_property_->RetrieveInt64(0) > 0;
  has_property_->Reset();
  return result;
}

template <class DerivedT>
template <typename T>
T Database<DerivedT>::GetProperty(const std::string &key) const {
  assert (get_property_);
  const bool retval = get_property_->BindText(1, key) &&
                      get_property_->FetchRow();
  assert (retval);
  const T result = get_property_->Retrieve<T>(0);
  get_property_->Reset();
  return result;
}

template <class DerivedT>
template <typename T>
bool Database<DerivedT>::SetProperty(const std::string &key,
                                     const T            value) {
  assert (set_property_);
  return set_property_->BindText(1, key) &&
         set_property_->Bind(2, value)   &&
         set_property_->Execute()        &&
         set_property_->Reset();
}


template <class DerivedT>
std::string Database<DerivedT>::GetLastErrorMsg() const {
  const std::string msg = sqlite3_errmsg(sqlite_db_);
  return msg;
}


template <class DerivedT>
void Database<DerivedT>::TakeFileOwnership() {
  db_file_guard_.Enable();
  LogCvmfs(kLogSql, kLogDebug, "Database object took ownership of '%s'",
           db_file_guard_.path().c_str());
}


template <class DerivedT>
void Database<DerivedT>::DropFileOwnership() {
  db_file_guard_.Disable();
  LogCvmfs(kLogSql, kLogDebug, "Database object dropped ownership of '%s'",
           db_file_guard_.path().c_str());
}

/**
 * Used to check if the database needs cleanup
 */
template <class DerivedT>
double Database<DerivedT>::GetFreePageRatio() const {
  Sql free_page_count_query(this->sqlite_db(), "PRAGMA freelist_count;");
  Sql page_count_query     (this->sqlite_db(), "PRAGMA page_count;");

  const bool retval = page_count_query.FetchRow() &&
                      free_page_count_query.FetchRow();
  assert (retval);

  int64_t pages      = page_count_query.RetrieveInt64(0);
  int64_t free_pages = free_page_count_query.RetrieveInt64(0);
  assert (pages > 0);

  return ((double)free_pages) / ((double)pages);
}


template <class DerivedT>
bool Database<DerivedT>::Vacuum() const {
  assert (read_write_);
  return static_cast<const DerivedT*>(this)->CompactDatabase() &&
         Sql(this->sqlite_db(), "VACUUM;").Execute();
}


template <class DerivedT>
void Database<DerivedT>::PrintSqlError(const std::string &error_msg) {
  LogCvmfs(kLogSql, kLogStderr, "%s\nSQLite said: '%s'",
           error_msg.c_str(), this->GetLastErrorMsg().c_str());
}

template <class DerivedT>
const float Database<DerivedT>::kSchemaEpsilon = 0.0005;
template <class DerivedT>
const std::string Database<DerivedT>::kSchemaVersionKey = "schema";
template <class DerivedT>
const std::string Database<DerivedT>::kSchemaRevisionKey = "schema_revision";


//
// # # # # # # # # # # # # # # # # # # # # # # # # # # # # # # # # # # # # # # #
//


template <>
inline bool Sql::Bind(const int index, const int value) {
  return this->BindInt64(index, value);
}

template <>
inline bool Sql::Bind(const int index, const unsigned int value) {
  return this->BindInt64(index, static_cast<int>(value));
}

template <>
inline bool Sql::Bind(const int index, const sqlite3_int64 value) {
  return this->BindInt64(index, value);
}

template <>
inline bool Sql::Bind(const int index, const std::string value) {
  return this->BindText(index, value);
}

template <>
inline bool Sql::Bind(const int index, const char *value) {
  return this->BindText(index, value);
}

template <>
inline bool Sql::Bind(const int index, const float value) {
  return this->BindDouble(index, value);
}

template <>
inline bool Sql::Bind(const int index, const double value) {
  return this->BindDouble(index, value);
}


template <>
inline int Sql::Retrieve(const int index) {
  return this->RetrieveInt64(index);
}

template <>
inline sqlite3_int64 Sql::Retrieve(const int index) {
  return this->RetrieveInt64(index);
}

template <>
inline std::string Sql::Retrieve(const int index) {
  return RetrieveString(index);
}

template <>
inline float Sql::Retrieve(const int index) {
  return this->RetrieveDouble(index);
}

template <>
inline double Sql::Retrieve(const int index) {
  return this->RetrieveDouble(index);
}

}<|MERGE_RESOLUTION|>--- conflicted
+++ resolved
@@ -176,15 +176,10 @@
   close(fd_readahead);
   if (retval != 0) {
     LogCvmfs(kLogSql, kLogDebug | kLogSyslogWarn,
-<<<<<<< HEAD
              "failed to read-ahead %s (%d)", filename_.c_str(), errno);
     // Read-ahead is known to fail on tmpfs.  Don't consider it as a fatal
     // error.
     // return false;
-=======
-             "failed to read-ahead %s (%d)", filename().c_str(), errno);
-    return false;
->>>>>>> 0cb60fcf
   }
 
   return true;
