--- conflicted
+++ resolved
@@ -43,11 +43,9 @@
     EXPECT_TRUE(CopyMem2Path(static_cast<unsigned char *>(buf), buf_size,
                              src_path_ + "/" + hash_regular_.MakePath()));
     EXPECT_TRUE(CopyMem2Path(static_cast<unsigned char *>(buf), buf_size,
-<<<<<<< HEAD
                              tmp_path_ + "/reg"));
-=======
+    EXPECT_TRUE(CopyMem2Path(static_cast<unsigned char *>(buf), buf_size,
                              tmp_path_ + "/altpath"));
->>>>>>> 692cc6af
     free(buf);
     EXPECT_TRUE(zlib::CompressMem2Mem(&y, 1, &buf, &buf_size));
     shash::HashMem(static_cast<unsigned char *>(buf), buf_size, &hash_catalog_);
