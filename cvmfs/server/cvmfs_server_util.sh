--- conflicted
+++ resolved
@@ -983,11 +983,7 @@
                   Re-publishes the given tag as the new latest revision.
                   All snapshots between trunk and the target tag become
                   inaccessible.  Without a tag name, trunk-previous is used.
-<<<<<<< HEAD
-  resign          [ -n do not require repo config ] <fully qualified name>
-=======
   resign          [ -w path to existing whitelist ] <fully qualified name>
->>>>>>> cc94fa37
                   Re-sign the 30 day whitelist
   resign -p       <fully qualified name>
                   Re-sign .cvmfspublished
