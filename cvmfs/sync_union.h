--- conflicted
+++ resolved
@@ -34,10 +34,7 @@
 #include <set>
 
 #include "platform.h"
-<<<<<<< HEAD
-=======
 #include "logging.h"
->>>>>>> 5614deef
 
 namespace publish {
 
@@ -109,13 +106,8 @@
 	 * @param filename to decide whether to ignore or not
 	 * @return true if file should be ignored, othewise false
 	 */
-<<<<<<< HEAD
-        virtual bool IgnoreFileP(const std::string &parent_dir,
-                                 const std::string &filename) = 0;
-=======
 	virtual bool IgnoreFilePredicate(const std::string &parent_dir,
 	                                 const std::string &filename) = 0;
->>>>>>> 5614deef
 
  protected:
   std::string rdonly_path_;
@@ -186,13 +178,8 @@
  protected:
 	bool IsWhiteoutEntry(const SyncItem &entry) const;
 	bool IsOpaqueDirectory(const SyncItem &directory) const;
-<<<<<<< HEAD
-        bool IgnoreFileP(const std::string &parent_dir,
-                         const std::string &filename);
-=======
 	bool IgnoreFilePredicate(const std::string &parent_dir,
 	                         const std::string &filename);
->>>>>>> 5614deef
 	std::string UnwindWhiteoutFilename(const std::string &filename) const;
 
  private:
@@ -216,11 +203,6 @@
  protected:
 	bool IsWhiteoutEntry(const SyncItem &entry) const;
 	bool IsOpaqueDirectory(const SyncItem &directory) const;
-<<<<<<< HEAD
-	std::string UnwindWhiteoutFilename(const std::string &filename) const;
-	std::set<std::string> GetIgnoreFilenames() const;
-
-=======
 	bool IgnoreFilePredicate(const std::string &parent_dir,
 	                         const std::string &filename);
 	std::string UnwindWhiteoutFilename(const std::string &filename) const;
@@ -229,7 +211,6 @@
  private:
 	bool IsWhiteoutSymlinkPath(const std::string &path) const;
 	bool IsOpaqueDirPath(const std::string &path) const;
->>>>>>> 5614deef
 };  // class SyncUnionOverlayfs
 
 }  // namespace publish
