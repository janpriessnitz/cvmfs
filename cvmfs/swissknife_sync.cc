--- conflicted
+++ resolved
@@ -109,14 +109,11 @@
   }
   const bool volatile_content    = (args.count('v') > 0);
   const bool garbage_collectable = (args.count('z') > 0);
-<<<<<<< HEAD
   const bool external_data       = (args.count('X') > 0);
-=======
   std::string voms_authz;
   if (args.find('V') != args.end()) {
     voms_authz = *args.find('V')->second;
   }
->>>>>>> 692cc6af
 
   const upload::SpoolerDefinition sd(spooler_definition, hash_algorithm);
   upload::Spooler *spooler = upload::Spooler::Construct(sd);
@@ -124,15 +121,11 @@
 
   // TODO(rmeusel): use UniquePtr
   manifest::Manifest *manifest =
-<<<<<<< HEAD
-    catalog::WritableCatalogManager::CreateRepository(
-      dir_temp, volatile_content, garbage_collectable,
-      external_data ? kYes : kUnset, spooler);
-=======
     catalog::WritableCatalogManager::CreateRepository(dir_temp,
                                                       volatile_content,
+                                                      external_data ? kYes :
+                                                                      kUnset,
                                                       spooler);
->>>>>>> 692cc6af
   if (!manifest) {
     PrintError("Failed to create new repository");
     return 1;
