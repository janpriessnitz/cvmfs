--- conflicted
+++ resolved
@@ -89,11 +89,7 @@
         new_clg_db(catalog::CatalogDatabase::Create(db_file));
       EXPECT_TRUE(new_clg_db.IsValid());
       bool retval =
-<<<<<<< HEAD
-          new_clg_db->InsertInitialValues(root_path, volatile_content, "");
-=======
-          new_clg_db->InsertInitialValues(root_path, volatile_content, kUnset);
->>>>>>> 967e19f7
+          new_clg_db->InsertInitialValues(root_path, volatile_content, "", kUnset);
       EXPECT_TRUE(retval);
     }
     return db_file;
