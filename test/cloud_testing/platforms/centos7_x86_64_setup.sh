#!/bin/sh

# source the common platform independent functionality and option parsing
script_location=$(dirname $(readlink --canonicalize $0))
. ${script_location}/common_setup.sh

# # Place the overlay directories on ftype=1 16GB xfs partition
# sudo dd if=/dev/zero of=/xfs-backend bs=$((1024*1024)) count=$((16*1024))
# sudo mkfs.xfs -n ftype=1 /xfs-backend
# sudo mkdir -p /var/spool/cvmfs
# sudo mount /xfs-backend /var/spool/cvmfs

# Place the overlay directories on 16GB ext4 partition
sudo dd if=/dev/zero of=/ext4-backend bs=$((1024*1024)) count=$((16*1024))
sudo yes | sudo mkfs.ext4 /ext4-backend
sudo mkdir -p /var/spool/cvmfs
sudo mount /ext4-backend /var/spool/cvmfs

# CernVM-FS server needs 'jq' from epel
echo "enabling epel yum repository..."
install_from_repo epel-release

# install CernVM-FS RPM packages
echo "installing RPM packages... "
install_rpm "$CONFIG_PACKAGES"
install_rpm $CLIENT_PACKAGE
install_rpm $SERVER_PACKAGE
install_rpm $DEVEL_PACKAGE
install_rpm $UNITTEST_PACKAGE

# installing WSGI apache module
echo "installing python WSGI module..."
install_from_repo mod_wsgi   || die "fail (installing mod_wsgi)"
sudo systemctl restart httpd || die "fail (restarting apache)"

# setup environment
echo -n "setting up CernVM-FS environment..."
sudo cvmfs_config setup                          || die "fail (cvmfs_config setup)"
sudo mkdir -p /var/log/cvmfs-test                || die "fail (mkdir /var/log/cvmfs-test)"
sudo chown sftnight:sftnight /var/log/cvmfs-test || die "fail (chown /var/log/cvmfs-test)"
sudo systemctl start autofs                      || die "fail (systemctl start autofs)"
sudo cvmfs_config chksetup > /dev/null           || die "fail (cvmfs_config chksetup)"
echo "done"

# install additional stuff (needed for perl testing tools)
echo "installing additional RPM packages..."
install_from_repo gcc
install_from_repo gcc-c++
install_from_repo rubygems
install_from_repo wget
install_from_repo java-1.8.0-openjdk
install_from_repo redhat-lsb-core
install_from_repo tree

# traffic shaping
install_from_repo trickle

<<<<<<< HEAD
# Install test dependency for 647
install_from_repo python-flask          || die "fail (installing python-flask)"

# install ruby gem for FakeS3
install_ruby_gem fakes3
=======
# Install the test S3 provider
install_test_s3
>>>>>>> eeadf7e2

# building preloader
install_from_repo cmake
install_from_repo zlib-devel
install_from_repo libattr-devel
install_from_repo openssl-devel
install_from_repo libuuid-devel
install_from_repo python-devel
install_from_repo unzip
install_from_repo bzip2

# increase open file descriptor limits
echo -n "increasing ulimit -n ... "
set_nofile_limit 65536 || die "fail"
echo "done"

# Ensure Apache is up and running after package update
sudo systemctl restart httpd || die "failure in final Apache restart"

# Install repository gateway
echo "Installing repository gateway"
package_map=pkgmap.cc7_x86_64
download_gateway_package ${GATEWAY_BUILD_URL} $package_map || die "fail (downloading cvmfs-gateway)"
install_rpm $(cat gateway_package_name)<|MERGE_RESOLUTION|>--- conflicted
+++ resolved
@@ -55,16 +55,11 @@
 # traffic shaping
 install_from_repo trickle
 
-<<<<<<< HEAD
 # Install test dependency for 647
 install_from_repo python-flask          || die "fail (installing python-flask)"
 
-# install ruby gem for FakeS3
-install_ruby_gem fakes3
-=======
 # Install the test S3 provider
 install_test_s3
->>>>>>> eeadf7e2
 
 # building preloader
 install_from_repo cmake
