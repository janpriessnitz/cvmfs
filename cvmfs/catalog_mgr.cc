--- conflicted
+++ resolved
@@ -400,14 +400,10 @@
   EnforceSqliteMemLimit();
 
   // Don't lookup ancient inodes
-  if (inode_annotation_ && !inode_annotation_->ValidInode(inode))
+  if (inode_annotation_ && !inode_annotation_->ValidInode(inode)) {
     return false;
-<<<<<<< HEAD
-  }
-
-=======
-  
->>>>>>> 8275f656
+  }
+
   // Get corresponding catalog
   Catalog *catalog = Inode2Catalog(inode);
   if (catalog == NULL)
@@ -759,12 +755,7 @@
   // The revision of the catalog tree is given by the root catalog revision
   if (catalogs_.empty())
     revision_cache_ = new_catalog->GetRevision();
-<<<<<<< HEAD
-  new_catalog->generation_ = revision_cache_ + incarnation_;
-
-=======
-  
->>>>>>> 8275f656
+
   catalogs_.push_back(new_catalog);
   ActivateCatalog(new_catalog);
   return true;
