/**
 * This file is part of the CernVM file system.
 */

#include "cvmfs_config.h"
#include "catalog_mgr_client.h"

#include "cache.h"
#include "clientctx.h"
#include "download.h"
#include "fetch.h"
#include "manifest.h"
#include "quota.h"
#include "signature.h"
#include "statistics.h"

using namespace std;  // NOLINT

namespace catalog {

/**
 * Triggered when the catalog is attached (db file opened)
 */
void ClientCatalogManager::ActivateCatalog(Catalog *catalog) {
  const Counters &counters = const_cast<const Catalog*>(catalog)->GetCounters();
  if (catalog->IsRoot()) {
    all_inodes_ = counters.GetAllEntries();
  }
  loaded_inodes_ += counters.GetSelfEntries();
}


ClientCatalogManager::ClientCatalogManager(
  const string &repo_name,
  cvmfs::Fetcher *fetcher,
  signature::SignatureManager *signature_mgr,
  perf::Statistics *statistics)
  : AbstractCatalogManager<Catalog>(statistics)
  , repo_name_(repo_name)
  , fetcher_(fetcher)
  , signature_mgr_(signature_mgr)
  , offline_mode_(false)
  , all_inodes_(0)
  , loaded_inodes_(0)
  , fixed_alt_root_catalog_(false)
{
  LogCvmfs(kLogCatalog, kLogDebug, "constructing client catalog manager");
  n_certificate_hits_ = statistics->Register("cache.n_certificate_hits",
    "Number of certificate hits");
  n_certificate_misses_ = statistics->Register("cache.n_certificate_misses",
    "Number of certificate misses");
}


ClientCatalogManager::~ClientCatalogManager() {
  LogCvmfs(kLogCache, kLogDebug, "unpinning / unloading all catalogs");

  for (map<PathString, shash::Any>::iterator i = mounted_catalogs_.begin(),
       iend = mounted_catalogs_.end(); i != iend; ++i)
  {
    fetcher_->cache_mgr()->quota_mgr()->Unpin(i->second);
  }
}


Catalog *ClientCatalogManager::CreateCatalog(
  const PathString  &mountpoint,
  const shash::Any  &catalog_hash,
  catalog::Catalog  *parent_catalog
) {
  mounted_catalogs_[mountpoint] = loaded_catalogs_[mountpoint];
  loaded_catalogs_.erase(mountpoint);
  return new Catalog(mountpoint, catalog_hash, parent_catalog);
}


shash::Any ClientCatalogManager::GetRootHash() {
  ReadLock();
  shash::Any result = mounted_catalogs_[PathString("", 0)];
  Unlock();
  return result;
}


/**
 * Specialized initialization that uses a fixed root hash.
 */
bool ClientCatalogManager::InitFixed(
  const shash::Any &root_hash,
  bool alternative_path)
{
  LogCvmfs(kLogCatalog, kLogDebug, "Initialize catalog with root hash %s",
           root_hash.ToString().c_str());
  WriteLock();
  fixed_alt_root_catalog_ = alternative_path;
  bool attached = MountCatalog(PathString("", 0), root_hash, NULL);
  Unlock();

  if (!attached) {
    LogCvmfs(kLogCatalog, kLogDebug, "failed to initialize root catalog");
  }

  return attached;
}


LoadError ClientCatalogManager::LoadCatalog(
  const PathString  &mountpoint,
  const shash::Any  &hash,
  std::string *catalog_path,
  shash::Any *catalog_hash)
{
  string cvmfs_path = "file catalog at " + repo_name_ + ":" +
    (mountpoint.IsEmpty() ?
      "/" : string(mountpoint.GetChars(), mountpoint.GetLength()));
  bool retval;

  // send the catalog hash to a blind memory position if it zero (save some ifs)
  shash::Any blind_hash;
  if (catalog_hash == NULL) {
    catalog_hash = &blind_hash;
  }

  // Load a particular catalog
  if (!hash.IsNull()) {
    cvmfs_path += " (" + hash.ToString() + ")";
    string alt_catalog_path = "";
    if (mountpoint.IsEmpty() && fixed_alt_root_catalog_)
      alt_catalog_path = hash.MakeAlternativePath();
    LoadError load_error =
      LoadCatalogCas(hash, cvmfs_path, alt_catalog_path, catalog_path);
    if (load_error == catalog::kLoadNew)
      loaded_catalogs_[mountpoint] = hash;
    *catalog_hash = hash;
    return load_error;
  }

  // Happens only on init/remount, i.e. quota won't delete a cached catalog
  string checksum_dir = ".";
  // TODO(jblomer): find a way to remove this hack
  if (!FileExists("cvmfschecksum." + repo_name_)) {
    if (fetcher_->cache_mgr()->id() == cache::kPosixCacheManager) {
      cache::PosixCacheManager *cache_mgr =
        reinterpret_cast<cache::PosixCacheManager *>(fetcher_->cache_mgr());
      if (cache_mgr->alien_cache())
        checksum_dir = cache_mgr->cache_path();
    }
  }
  shash::Any cache_hash(shash::kSha1, shash::kSuffixCatalog);
  uint64_t cache_last_modified = 0;

  retval = manifest::Manifest::ReadChecksum(
    repo_name_, checksum_dir, &cache_hash, &cache_last_modified);
  if (retval) {
    LogCvmfs(kLogCache, kLogDebug, "cached copy publish date %s",
             StringifyTime(cache_last_modified, true).c_str());
  } else {
    LogCvmfs(kLogCache, kLogDebug, "unable to read local checksum");
  }

  // Load and verify remote checksum
  manifest::Failures manifest_failure;
  CachedManifestEnsemble ensemble(fetcher_->cache_mgr(), this);
  manifest_failure = manifest::Fetch("", repo_name_, cache_last_modified,
                                     &cache_hash, signature_mgr_,
                                     fetcher_->download_mgr(),
                                     &ensemble);
  if (manifest_failure != manifest::kFailOk) {
    LogCvmfs(kLogCache, kLogDebug, "failed to fetch manifest (%d - %s)",
             manifest_failure, manifest::Code2Ascii(manifest_failure));

    if (catalog_path) {
      LoadError error =
        LoadCatalogCas(cache_hash, cvmfs_path, "", catalog_path);
      if (error != catalog::kLoadNew)
        return error;
    }
    loaded_catalogs_[mountpoint] = cache_hash;
    *catalog_hash = cache_hash;
    offline_mode_ = true;
    return catalog::kLoadUp2Date;
  }

  offline_mode_ = false;
  cvmfs_path += " (" + ensemble.manifest->catalog_hash().ToString() + ")";
  LogCvmfs(kLogCache, kLogDebug, "remote checksum is %s",
           ensemble.manifest->catalog_hash().ToString().c_str());

  // Short way out, use cached copy
  if (ensemble.manifest->catalog_hash() == cache_hash) {
    if (catalog_path) {
      LoadError error =
        LoadCatalogCas(cache_hash, cvmfs_path, "", catalog_path);
      if (error == catalog::kLoadNew) {
        loaded_catalogs_[mountpoint] = cache_hash;
        *catalog_hash = cache_hash;
        return catalog::kLoadUp2Date;
      }
      LogCvmfs(kLogCache, kLogDebug,
               "unable to open catalog from local checksum, downloading");
    } else {
      loaded_catalogs_[mountpoint] = cache_hash;
      *catalog_hash = cache_hash;
      return catalog::kLoadUp2Date;
    }
  }
  if (!catalog_path)
    return catalog::kLoadNew;

  // Load new catalog
  catalog::LoadError load_retval =
    LoadCatalogCas(ensemble.manifest->catalog_hash(),
                   cvmfs_path,
                   ensemble.manifest->has_alt_catalog_path() ?
                     ensemble.manifest->MakeCatalogPath() : "",
                   catalog_path);
  if (load_retval != catalog::kLoadNew)
    return load_retval;
  loaded_catalogs_[mountpoint] = ensemble.manifest->catalog_hash();
  *catalog_hash = ensemble.manifest->catalog_hash();

  // Store new manifest and certificate
  fetcher_->cache_mgr()->CommitFromMem(ensemble.manifest->certificate(),
                                       ensemble.cert_buf, ensemble.cert_size,
                                       "certificate for " + repo_name_);
  ensemble.manifest->ExportChecksum(".", 0600);
  return catalog::kLoadNew;
}


LoadError ClientCatalogManager::LoadCatalogCas(
  const shash::Any &hash,
  const string &name,
  const std::string &alt_catalog_path,
  string *catalog_path)
{
  assert(hash.suffix == shash::kSuffixCatalog);
<<<<<<< HEAD
  ClientCtx *ctx = ClientCtx::GetInstance();
  uid_t uid = -1;
  gid_t gid = -1;
  pid_t pid = -1;
  if (ctx->IsSet()) {
    ctx->Get(&uid, &gid, &pid);
  }
  int fd = fetcher_->Fetch(hash, cache::CacheManager::kSizeUnknown, name,
                           cache::CacheManager::kTypeCatalog,
                           pid, uid, gid, alt_catalog_path);
=======
  // Catalogs are always zlib compressed
  int fd = fetcher_->Fetch(hash, cache::CacheManager::kSizeUnknown, name,
    zlib::kZlibDefault, cache::CacheManager::kTypeCatalog, alt_catalog_path);
>>>>>>> ee77ed21
  if (fd >= 0) {
    *catalog_path = "@" + StringifyInt(fd);
    return kLoadNew;
  }

  if (fd == -ENOSPC)
    return kLoadNoSpace;

  return kLoadFail;
}


void ClientCatalogManager::UnloadCatalog(const Catalog *catalog) {
  LogCvmfs(kLogCache, kLogDebug, "unloading catalog %s",
           catalog->path().c_str());

  map<PathString, shash::Any>::iterator iter =
    mounted_catalogs_.find(catalog->path());
  assert(iter != mounted_catalogs_.end());
  fetcher_->cache_mgr()->quota_mgr()->Unpin(iter->second);
  mounted_catalogs_.erase(iter);
  const catalog::Counters &counters = catalog->GetCounters();
  loaded_inodes_ -= counters.GetSelfEntries();
}


//------------------------------------------------------------------------------


void CachedManifestEnsemble::FetchCertificate(const shash::Any &hash) {
  uint64_t size;
  bool retval = cache_mgr_->Open2Mem(hash, &cert_buf, &size);
  cert_size = size;
  if (retval)
    perf::Inc(catalog_mgr_->n_certificate_hits_);
  else
    perf::Inc(catalog_mgr_->n_certificate_misses_);
}

}  // namespace catalog<|MERGE_RESOLUTION|>--- conflicted
+++ resolved
@@ -235,7 +235,6 @@
   string *catalog_path)
 {
   assert(hash.suffix == shash::kSuffixCatalog);
-<<<<<<< HEAD
   ClientCtx *ctx = ClientCtx::GetInstance();
   uid_t uid = -1;
   gid_t gid = -1;
@@ -244,13 +243,9 @@
     ctx->Get(&uid, &gid, &pid);
   }
   int fd = fetcher_->Fetch(hash, cache::CacheManager::kSizeUnknown, name,
+                           zlib::kZlibDefault,
                            cache::CacheManager::kTypeCatalog,
                            pid, uid, gid, alt_catalog_path);
-=======
-  // Catalogs are always zlib compressed
-  int fd = fetcher_->Fetch(hash, cache::CacheManager::kSizeUnknown, name,
-    zlib::kZlibDefault, cache::CacheManager::kTypeCatalog, alt_catalog_path);
->>>>>>> ee77ed21
   if (fd >= 0) {
     *catalog_path = "@" + StringifyInt(fd);
     return kLoadNew;
