--- conflicted
+++ resolved
@@ -77,13 +77,9 @@
   int Fetch(const shash::Any &id,
             const uint64_t size,
             const std::string &name,
-<<<<<<< HEAD
             const zlib::Algorithms compression_algorithm,
-            const cache::CacheManager::ObjectType object_type);
-=======
             const cache::CacheManager::ObjectType object_type,
             const std::string &alt_url = "");
->>>>>>> f59b5f38
 
   cache::CacheManager *cache_mgr() { return cache_mgr_; }
   download::DownloadManager *download_mgr() { return download_mgr_; }
