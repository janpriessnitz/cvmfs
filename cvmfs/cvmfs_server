#!/bin/sh
#
# This file is part of the CernVM File System
# This script takes care of creating, removing, and maintaining repositories
# on a Stratum 0/1 server

set -e # ESSENTIAL! Don't remove this!
       # Stops the server script in case anything unexpected occures, so that
       # malfunctions cause as less as possible damage.
       # For example a crashing `cvmfs_server publish` is prevented from wiping
       # the scratch area, giving us a chance to fix and retry the process.

die() {
  echo -e $1 >&2
  exit 1
}


################################################################################
#                                                                              #
#                              Environment Setup                               #
#                                                                              #
################################################################################


# setup server hooks: no-ops (overrideable by /etc/cvmfs/cvmfs_server_hooks.sh)
transaction_before_hook() { :; }
transaction_after_hook() { :; }
abort_before_hook() { :; }
abort_after_hook() { :; }
publish_before_hook() { :; }
publish_after_hook() { :; }

[ -f /etc/cvmfs/cvmfs_server_hooks.sh ] && . /etc/cvmfs/cvmfs_server_hooks.sh

# Find out about Apache's name and configuration Directory depending on the Distribution
if which httpd2 >/dev/null 2>&1; then #SLES/OpenSuSE
  APACHE_SERVICE="apache2"
  APACHE_CONF=${APACHE_SERVICE}
elif which apache2 >/dev/null 2>&1; then # Debian based
  APACHE_SERVICE="apache2"
  APACHE_CONF=${APACHE_SERVICE}
else
  APACHE_SERVICE="httpd" # EL based
  APACHE_CONF=${APACHE_SERVICE}
fi

# Find the service binary
if [ -x /sbin/service ]; then
  SERVICE_BIN="/sbin/service"
else
  SERVICE_BIN="/usr/sbin/service" # Ubuntu
fi
[ -z "$SERVICE_BIN" ] && die "Could not locate 'service' utility"

# Find the fuser binary
if [ -x /sbin/fuser ]; then
  fuser="/sbin/fuser" # RHEL
else
  fuser="/bin/fuser"  # Ubuntu, SuSe
fi

# standard values
CVMFS_DEFAULT_USE_FILE_CHUNKING=true
CVMFS_DEFAULT_MIN_CHUNK_SIZE=4194304
CVMFS_DEFAULT_AVG_CHUNK_SIZE=8388608
CVMFS_DEFAULT_MAX_CHUNK_SIZE=16777216


################################################################################
#                                                                              #
#                              Utility Functions                               #
#                                                                              #
################################################################################


cvmfs_mkfqrn() {
   local repo=$1

   if [ -z "$repo" ]; then
      echo
      return 0
   fi

   echo $repo | grep \\. || echo "${repo}.${CVMFS_DEFAULT_DOMAIN}"
   return 0
}


# checks if the given command name is a supported command of cvmfs_server
#
# @param subcommand   the subcommand to be called
# @return   0 if the command was recognized
is_subcommand() {
  subcommand=$1
<<<<<<< HEAD
  supported_commands="mkfs add-replica publish rollback rmfs alterfs resign list \
    info lstags check transaction abort snapshot skeleton migrate"
=======
  supported_commands="mkfs add-replica import publish rmfs alterfs resign list info check transaction abort snapshot skeleton migrate"
>>>>>>> 15767174
  for possible_command in $supported_commands; do
    if [ x"$possible_command" = x"$subcommand" ]; then
      return 0
    fi
  done

  return 1
}


# returns the version string of the current cvmfs installation
cvmfs_version_string() {
  local version_string
  if ! cvmfs_swissknife version > /dev/null 2>&1; then
    # Fallback: for CernVM-FS versions before 2.1.7
    # this is just a security measure... it should never happen, since this
    # function was introduced with CernVM-FS 2.1.7
    version_string=$(cvmfs_swissknife --version | sed -n '2{p;q}' | awk '{print $2}')
  else
    version_string=$(cvmfs_swissknife --version)
  fi
  echo $version_string
}
version_major() { echo $1 | cut --delimiter=. --fields=1; }
version_minor() { echo $1 | cut --delimiter=. --fields=2; }
version_patch() { echo $1 | cut --delimiter=. --fields=3; }
version_greater_or_equal() {
  local needle=$1
  local current=$(cvmfs_version_string)
  [ $(version_major $current) -ge $(version_major $needle) ] && \
  [ $(version_minor $current) -ge $(version_minor $needle) ] && \
  [ $(version_patch $current) -ge $(version_patch $needle) ]
}
version_equal() {
  local needle=$1
  local current=$(cvmfs_version_string)
  [ $(version_major $current) -eq $(version_major $needle) ] && \
  [ $(version_minor $current) -eq $(version_minor $needle) ] && \
  [ $(version_patch $current) -eq $(version_patch $needle) ]
}

# prints some help information optionally followed by an error message
# afterwards it aborts the script
#
# @param errormsg   an optional error message that is printed after the
#                   actual usage text
usage() {
  errormsg=$1

  echo "\
CernVM-FS Server Tool $(cvmfs_version_string)

Usage: cvmfs_server COMMAND [options] <parameters>

Supported Commands:
  mkfs          [-w stratum0 url] [-u upstream storage] [-o owner]
                <fully qualified repository name>
                Creates a new repository with a given name
  add-replica   [-u stratum1 upstream storage] [-o owner]
                <stratum 0 url> <public key>
                Creates a Stratum 1 replica of a Stratum 0 repository
  import        [-w stratum0 url] [-o owner] [-u upstream storage]
                [-s show migration statistics] [-c file ownership (UID:GID)]
                < -k path to keys> <fully qualified repository name>
                Imports a CernVM-FS 2.0.x repository into a fresh 2.1.x repo
  publish       [-d debug mode | -D blocking debug mode] [-p pause for tweaks]
                [-a tag name] [-c tag channel] [ -t tag description ]
                [-r tag name]
                <fully qualified name>
                Make a new repository snapshot
  rmfs          [-f don't ask again]
                <fully qualified name>
                Remove the repository
  abort         [-f don't ask again]
                <fully qualified name>
                Abort transaction and return to the state before
  rollback      [-t tag] [-f don't ask again]
                <fully qualified name>
                Re-publishes the given tag as the new latest revision.
                All snapshots between trunk and the target tag become
                inaccessible.  Without a tag name, trunk-previous is used.
  resign        <fully qualified name>
                Re-sign the 30 day whitelist
  info          <fully qualified name>
                Print summary about the repository
  lstags        <fully qualified name>
                Print named tags (snapshots) of the reoppsitory
  check         [-c disable data chunk existence check]
                [-t tag (check given tag instead of trunk)]
                <fully qualified name>
                Checks if the repository is sane
  transaction   <fully qualified name>
                Start to edit a repository
  snapshot      <fully qualified name>
                Synchronize a Stratum 1 replica with the Stratum 0 source
  migrate       <fully qualified name>
                Migrates a repository to the current version of CernVM-FS
  list          List available repositories
"


  if [ x"$errormsg" != x ]; then
    echo "\
________________________________________________________________________

NOTE: $errormsg
"
    exit 3
  else
    exit 2
  fi
}

load_repo_config() {
  local name=$1
  . /etc/cvmfs/repositories.d/${name}/server.conf
}

# retrieves (or guesses) the version of CernVM-FS that was used to create the
# repository whose server.conf is currently sourced
# Note: this assumes that server.conf is already sourced!
repository_creator_version() {
  local version=$CVMFS_CREATOR_VERSION
  if [ x"$version" = x ]; then
    version="2.1.6" # 2.1.6 was the last version, that did not store the creator
                    # version... therefore this has to be handled as "<= 2.1.6"
                    # Note: see also `mangle_version_string()`
  fi
  echo $version
}

# whenever you print the version string you should use this function since
# a repository created before CernVM-FS 2.1.7 cannot be fingerprinted
# correctly...
# @param version_string  the plain version string
mangle_version_string() {
  local version_string=$1
  if [ x"$version_string" = x"2.1.6" ]; then
    echo "2.1.6 or lower"
  else
    echo $version_string
  fi
}

# checks if the sourced server.conf is compatible with the running version of
# this script.
# Note: this assumes that server.conf was already sourced!
# @param nokill  (optional) if not set -> `exit 1` on incompatibility
check_repository_compatibility() {
  local creator=$(repository_creator_version)
  local current=$(cvmfs_version_string)
  local nokill=$1
  if [ "$creator" = "$current" ]; then
    return 0 # trivial case... no update of CernVM-FS taken place
  fi

  # repository format changed from 2.1.6 to 2.1.7
  # config files changed as of 2.1.12 for stratum 0
  # Currently all other version updates do not need a migration
  if [ "$CVMFS_REPOSITORY_TYPE" != "stratum0" ] && [ "$creator" != "2.1.6" ] && \
     version_greater_or_equal "2.1.7";
  then
    return 0
  fi

  if [ "$creator" != "2.1.6" ] && [ "$creator" != "2.1.7" ] && \
     [ "$creator" != "2.1.8" ] && [ "$creator" != "2.1.9" ] && \
     [ "$creator" != "2.1.10" ] && [ "$creator" != "2.1.11" ] && \
     version_greater_or_equal "2.1.12";
  then
    return 0
  fi

  # if 'nokill' is set, be silent and just return 1
  if [ $# -gt 0 ]; then
    return 1
  fi

  echo "\
This Repository was created with CernVM-FS $(mangle_version_string $creator).
You are currently running CernVM-FS $(mangle_version_string $current), which is
incompatible to $(mangle_version_string $creator).

Please run \`cvmfs_server migrate\` to update your repository before proceeding."
  exit 1
}


# checks if the given repository name already exists
#
# @param given_name   the name of the repository to be checked
# @return             0 if the repository was found
check_repository_existence() {
  local given_name="$1"
  local fqrn

  # empty name is not allowed (and thus does not exist)
  if [ x"$given_name" = x ]; then
    return 1
  fi

  # Check if exists
  fqrn=$(cvmfs_mkfqrn $given_name)
  [ -d /etc/cvmfs/repositories.d/$fqrn ]
}


# checks if the aufs kernel module is present
#
# @return   0 if the aufs kernel module is loaded
check_aufs() {
  /sbin/modprobe -q aufs || test -d /sys/fs/aufs
}


# checks if autofs is disabled on /cvmfs
#
# @return  0 if autofs is not used for /cvmfs
check_autofs_on_cvmfs() {
  cat /proc/mounts | grep -q "^/etc/auto.cvmfs /cvmfs "
}


# checks if apache is installed and running
#
# @return  0 if apache is installed and running
check_apache() {
  [ -d /etc/${APACHE_CONF} ] && ${SERVICE_BIN} ${APACHE_SERVICE} status >/dev/null
}


# checks if cvmfs2 client is installed
#
# @return  0 if cvmfs2 client is installed
check_cvmfs2_client() {
  [ -x /usr/bin/cvmfs2 ]
}


# checks if the running user is root
#
# @return   0 if the current user is root
is_root() {
  [ $(id -u) -eq 0 ]
}


# checks if a given repository is a stratum 0 repository
#
# @param name   the repository name to be checked
# @return       0 if it is a stratum 0 repository
is_stratum0() {
  local name=$1
  ! [ -f /etc/cvmfs/repositories.d/$name/replica.conf ]
}


# checks if a given repository is a stratum 1 repository
#
# @param name   the repository name to be checked
# @return       0 if it is a stratum 1 repository
is_stratum1() {
  local name=$1
  ! is_stratum0 $name
}

# checks if a given repository is replicable
#
# @param name   the repository name to be checked
# @return       0 if it is a stratum0 repository and replicable
is_master_replica() {
  local name=$1
  local is_master_replica

  if [ $(echo $name | cut --bytes=1-7) = "http://" ]; then
    is_master_replica=$(cvmfs_swissknife info -r $name -m 2>/dev/null)
  else
    is_stratum0 $name || return 1
    load_repo_config $name
    is_master_replica=$(cvmfs_swissknife info -r $CVMFS_STRATUM0 -m 2>/dev/null)
  fi

  [ "x$is_master_replica" = "xtrue" ]
}


# checks if a user exists in the system
#
# @param user   the name of the user to be checked
# @return       0 if user was found
check_user() {
  local user=$1
  id $user > /dev/null 2>&1
}


has_selinux() {
  [ -f /selinux/enforce ] && [ $(cat /selinux/enforce) -ne 0 ]
}

# for some reason `mount -o remount,(ro|rw) /cvmfs/$name` does not work on older
# platforms if we set the SELinux context=... parameter in /etc/fstab
# this dry-runs the whole mount, remount, unmount cycle to find out if it works
# correctly
# @returns  0 if the whole cycle worked as expected
try_mount_remount_cycle() {
  local tmpdir
  tmpdir=$(mktemp -d)
  mkdir ${tmpdir}/a ${tmpdir}/b ${tmpdir}/c
  mount -t aufs \
    -o br=${tmpdir}/a=ro:${tmpdir}/b=rw,ro,context=system_u:object_r:default_t:s0 \
    try_remount_aufs ${tmpdir}/c  > /dev/null 2>&1 || return 1
  mount -o remount,rw ${tmpdir}/c > /dev/null 2>&1 || return 2
  mount -o remount,ro ${tmpdir}/c > /dev/null 2>&1 || return 3
  umount ${tmpdir}/c              > /dev/null 2>&1 || return 4
  rm -fR ${tmpdir}
  return 0
}


# checks if the right number of arguments was provided
# if the wrong number was provided it will kill the script after printing the
# usage text and an error message
#
# @param expected_parameter_count   number of expected parameters
# @param provided_parameter_count   number of provided parameters
check_parameter_count() {
  local expected_parameter_count=$1
  local provided_parameter_count=$2

  if [ $provided_parameter_count -lt $expected_parameter_count ]; then
    usage "Too few arguments provided"
  fi
  if [ $provided_parameter_count -gt $expected_parameter_count ]; then
    usage "Too many arguments provided"
  fi
}


# mangles the repository name into a fully qualified repository name
#
# @param repository_name       the repository name given by the user
# @return                      echoes the correct repository name to use
get_repository_name() {
  local repository_name=$1
  echo $(cvmfs_mkfqrn $repository_name)
}


# checks the parameter count for a situation where we might be able to guess
# the repository name based on the repositories present in the system
# Note: if the parameter count does not fit or if guessing is impossible,
#       this will print the usage string with an error message and exit
# Note: this method is commonly used right before invoking
#       `get_or_guess_repository_name` to check its preconditions and report
#       error before actually doing something wrong
#
# @param provided_parameter_count  number of parameters provided by the user
check_parameter_count_with_guessing() {
  local provided_parameter_count=$1

  if [ $provided_parameter_count -lt 1 ]; then
    # check if we have not _exactly_ one repository present
    if [ $(ls /etc/cvmfs/repositories.d/ | wc -l) -ne 1 ]; then
      usage "Please provide a repository name"
    fi
  fi

  if [ $provided_parameter_count -gt 1 ]; then
    usage "Too many arguments provided"
  fi
}


# mangles the repository name into a fully qualified repository name
# if there was no repository name given and there is only one repository present
# in the system, it automatically returns the name of this one.
#
# @param repository_name  the name of the repository to work on (might be empty)
# @return                 echoes a suitable repository name
get_or_guess_repository_name() {
  local repository_name=$1

  if [ "x$repository_name" = "x" ]; then
    echo $(get_repository_name $(ls /etc/cvmfs/repositories.d))
  else
    echo $(get_repository_name $repository_name)
  fi
}


create_master_key() {
  local name=$1
  local user=$2

  master_key="/etc/cvmfs/keys/$name.masterkey"
  master_pub="/etc/cvmfs/keys/$name.pub"

  echo -n "Creating CernVM-FS master key for $name in $master_pub... "
  openssl genrsa -out $master_key 2048 > /dev/null 2>&1
  openssl rsa -in $master_key -pubout -out $master_pub > /dev/null 2>&1
  chmod 444 $master_key $master_pub
  chown $user $master_key $master_pub
  echo "done"
}


create_cert() {
  local name=$1
  local user=$2

  local key; key="/etc/cvmfs/keys/$name.key"
  local csr; csr="/etc/cvmfs/keys/$name.csr"
  local crt; crt="/etc/cvmfs/keys/$name.crt"

  # Create self-signed certificate
  echo -n "Creating self-signed certificate for $name in $crt... "
  openssl genrsa -out $key 2048 > /dev/null 2>&1
  openssl req -new -subj "/C=/ST=/L=/O=/OU=/CN=$name CernVM-FS Release Managers" -key $key -out $csr > /dev/null 2>&1
  openssl x509 -req -days 365 -in $csr -signkey $key -out $crt > /dev/null 2>&1
  rm -f $csr
  chmod 444 $key $crt
  chown $user $master_key $master_pub
  echo "done"
}


create_whitelist() {
  local name=$1
  local user=$2
  local spooler_definition=$3
  local temp_dir=$4

  local whitelist
  whitelist=${temp_dir}/whitelist.$name

  echo -n "Signing 30 day whitelist with master key... "
  echo `date -u "+%Y%m%d%H%M%S"` > ${whitelist}.unsigned
  echo "E`date -u --date='next month' "+%Y%m%d%H%M%S"`" >> ${whitelist}.unsigned
  echo "N$name" >> ${whitelist}.unsigned
  openssl x509 -fingerprint -sha1 -in /etc/cvmfs/keys/${name}.crt | grep "SHA1 Fingerprint" | sed 's/SHA1 Fingerprint=//' >> ${whitelist}.unsigned

  local sha1; sha1=`openssl sha1 < ${whitelist}.unsigned | tr -d '\n' | tail -c40`
  echo "--" >> ${whitelist}.unsigned
  echo $sha1 >> ${whitelist}.unsigned
  echo -n $sha1 > ${whitelist}.sha1
  openssl rsautl -inkey /etc/cvmfs/keys/${name}.masterkey -sign -in ${whitelist}.sha1 -out ${whitelist}.signature
  cat ${whitelist}.unsigned ${whitelist}.signature > $whitelist
  chown $user $whitelist

  rm -f ${whitelist}.unsigned ${whitelist}.signature ${whitelist}.sha1
  cvmfs_swissknife upload -i $whitelist -o .cvmfswhitelist -r $spooler_definition
  rm -f $whitelist
  echo "done"
}


get_expiry() {
  local stratum0=$1

  local expires=$(curl $stratum0/.cvmfswhitelist 2>/dev/null | head -2 | tail -1 | tail -c15)
  local year=$(echo $expires | head -c4)
  local month=$(echo $expires | head -c6 | tail -c2)
  local day=$(echo $expires | head -c8 | tail -c2)
  local hour=$(echo $expires | head -c10 | tail -c2)
  local minute=$(echo $expires | head -c12 | tail -c2)
  local second=$(echo $expires | head -c14 | tail -c2)
  local expires_fmt="${year}-${month}-${day} ${hour}:${minute}:${second}"
  local expires_num=$(date -u -d "$expires_fmt" +%s)

  local now=$(/bin/date -u +%s)
  local valid_countdown=$(( $expires_num-$now ))
  echo $valid_countdown
}


check_expiry() {
  local stratum0=$1
  [ $(get_expiry $stratum0) -ge 0 ]
}


check_upstream_validity() {
  local upstream=$1
  local silent=0
  if [ $# -gt 1 ]; then
    silent=1;
  fi

  # checks if $upstream contains _exactly three_ comma separated data fields
  if echo $upstream | grep -q "^[^,]*,[^,]*,[^,]*$"; then
    return 0
  fi

  if [ $silent -ne 1 ]; then
    usage "The given upstream definition (-u) is invalid. Should look like:
      <spooler type> , <tmp directory> , <spooler configuration>"
  fi
  return 1
}

check_upstream_type() {
  local upstream=$1
  local needle_type=$2

  if [ x$(echo "$upstream" | cut -d, -f1) = x"$needle_type" ]; then
    return 0
  else
    return 1
  fi
}

is_local_upstream() {
  local upstream=$1
  check_upstream_type $upstream "local"
  return $?
}

is_riak_upstream() {
  local upstream=$1
  check_upstream_type $upstream "riak"
  return $?
}

get_upstream_config() {
  local upstream=$1
  echo "$upstream" | cut -d, -f3-
}

make_upstream() {
  local type_name=$1
  local tmp_dir=$2
  local config_string=$3
  echo "$type_name,$tmp_dir,$config_string"
}


reload_apache() {
   echo -n "Reloading Apache... "
   ${SERVICE_BIN} ${APACHE_SERVICE} reload > /dev/null
   echo "done"
}


# lowers restrictions of hardlink creation if needed
# allows AUFS to properly whiteout files without root privileges
# Note: this function requires sudo
lower_hardlink_restrictions() {
  if [ -f /proc/sys/kernel/yama/protected_nonaccess_hardlinks ] && \
     [ $(cat /proc/sys/kernel/yama/protected_nonaccess_hardlinks) -ne 0 ]; then
    # disable hardlink restrictions at runtime
    sysctl -w kernel.yama.protected_nonaccess_hardlinks=0 > /dev/null 2>&1 || return 1

    # change sysctl.conf to make the change persist reboots
    cat >> /etc/sysctl.conf << EOF

# added by CVMFS to allow proper whiteout of files in AUFS
# when creating or altering repositories on this machine.
kernel.yama.protected_nonaccess_hardlinks=0
EOF
    echo "Note: permanently disabled kernel option: kernel.yama.protected_nonaccess_hardlinks"
  fi

  return 0
}


# cvmfs requires a couple of apache modules to be enabled when running on
# an ubuntu machine. This enables these modules on an ubuntu installation
# Note: this function requires sudo
ensure_enabled_apache_modules() {
  which a2enmod > /dev/null 2>&1    || return 0
  which apache2ctl > /dev/null 2>&1 || return 0

  local restart=0
  local retcode=0
  local modules="headers expires"

  for module in $modules; do
    apache2ctl -M 2>/dev/null | grep -q "$module" && continue
    a2enmod $module > /dev/null 2>&1 || { echo "Warning: failed to enable apache2 module $module"; retcode=1; }
    restart=1
  done

  # restart apache if needed
  if [ $restart -ne 0 ]; then
    ${SERVICE_BIN} ${APACHE_SERVICE} restart > /dev/null 2>&1 | { echo "Warning: Failed to restart apache after enabling necessary modules"; retcode=2; }
  fi

  return $retcode
}


create_repository_skeleton() {
  local directory=$1
  local user=$2

  echo -n "Creating repository skeleton in ${directory}..."
  mkdir -p ${directory}/data
  local i=0
  while [ $i -lt 256 ]
  do
    mkdir -p ${directory}/data/$(printf "%02x" $i)
    i=$(($i+1))
  done
  mkdir -p ${directory}/data/txn
  if [ x$(id -un) != x$user ]; then
    chown -R $user $directory
  fi
  if has_selinux; then
    chcon -Rv --type=httpd_sys_content_t $directory > /dev/null
  fi
  echo "done"
}


get_cvmfs_owner() {
  local name=$1
  local owner=$2
  local cvmfs_owner

  if [ "x$owner" = "x" ]; then
    read -p "Owner of $name [$(whoami)]: " cvmfs_owner
    [ x"$cvmfs_owner" = x ] && cvmfs_owner=$(whoami)
  else
    cvmfs_owner=$owner
  fi
  check_user $cvmfs_user || return 1
  echo $cvmfs_owner
}


<<<<<<< HEAD
set_ro_root_hash() {
  local name=$1
  local root_hash=$2
  local client_config=/var/spool/cvmfs/${name}/client.local

  if grep -q ^CVMFS_ROOT_HASH= ${client_config}; then
    sed -i -e "s/CVMFS_ROOT_HASH=.*/CVMFS_ROOT_HASH=${root_hash}/" $client_config
  else
    echo "CVMFS_ROOT_HASH=${root_hash}" >> $client_config
  fi
=======
# puts all configuration files in place that are need for a stratum0 repository
#
# @param name        the name of the repository
# @param upstream    the upstream definition of the future repository
# @param stratum0    the URL of the stratum0 http entry point
# @param cvmfs_user  the owning user of the repository
create_config_files_for_new_repository() {
  local name=$1
  local upstream=$2
  local stratum0=$3
  local cvmfs_user=$4

  # other configurations
  local spool_dir="/var/spool/cvmfs/${name}"
  local scratch_dir="${spool_dir}/scratch"
  local rdonly_dir="${spool_dir}/rdonly"
  local temp_dir="${spool_dir}/tmp"
  local cache_dir="${spool_dir}/cache"

  mkdir -p /etc/cvmfs/repositories.d/${name}
  cat > /etc/cvmfs/repositories.d/${name}/server.conf << EOF
# Created by cvmfs_server.
CVMFS_CREATOR_VERSION=$(cvmfs_version_string)
CVMFS_REPOSITORY_NAME=$name
CVMFS_REPOSITORY_TYPE=stratum0
CVMFS_USER=$cvmfs_user
CVMFS_UNION_DIR=/cvmfs/$name
CVMFS_SPOOL_DIR=$spool_dir
CVMFS_STRATUM0=$stratum0
CVMFS_UPSTREAM_STORAGE=$upstream
CVMFS_USE_FILE_CHUNKING=$CVMFS_DEFAULT_USE_FILE_CHUNKING
CVMFS_MIN_CHUNK_SIZE=$CVMFS_DEFAULT_MIN_CHUNK_SIZE
CVMFS_AVG_CHUNK_SIZE=$CVMFS_DEFAULT_AVG_CHUNK_SIZE
CVMFS_MAX_CHUNK_SIZE=$CVMFS_DEFAULT_MAX_CHUNK_SIZE
EOF
  cat > /etc/${APACHE_CONF}/conf.d/cvmfs.${name}.conf << EOF
# Created by cvmfs_server.  Don't touch.
# For pushing files to the worker nodes
Alias /fanout/cvmfs/$name /cvmfs/$name
<Directory "/cvmfs/$name">
    Options -MultiViews
    AllowOverride All
    Order allow,deny
    Allow from all
    EnableMMAP Off
    EnableSendFile Off
</Directory>
# For pushing catalogs to upstream storage
Alias /fanout/$temp_dir $temp_dir
<Directory "$temp_dir">
    Options -MultiViews
    AllowOverride All
    Order allow,deny
    Allow from all
    EnableMMAP Off
    EnableSendFile Off
</Directory>
EOF

  # ONLY FOR LOCAL UPSTREAM
  if is_local_upstream $upstream; then
    local repository_dir=$(get_upstream_config $upstream)
    cat >> /etc/${APACHE_CONF}/conf.d/cvmfs.${name}.conf << EOF
# Translation URL to real pathname
Alias /cvmfs/$name ${repository_dir}
<Directory "${repository_dir}">
    Options -MultiViews
    AllowOverride All
    Order allow,deny
    Allow from all

    EnableMMAP Off
    EnableSendFile Off

    AddType application/x-cvmfs .cvmfspublished .cvmfswhitelist

    Header unset Last-Modified
    FileETag None

    ExpiresActive On
    ExpiresDefault "access plus 3 days"
    ExpiresByType text/html "access plus 5 minutes"
    ExpiresByType application/x-cvmfs "access plus 1 minutes"
</Directory>
EOF

  # ONLY FOR RIAK UPSTREAM
  elif is_riak_upstream $upstream; then
    local riak_urls=$(get_upstream_config $upstream)
    cat > /etc/cvmfs/repositories.d/${name}/riak.conf << EOF
# Created by cvmfs_server.
CVMFS_RIAK_URLS=$riak_urls
EOF
  fi

  cat > /etc/cvmfs/repositories.d/${name}/client.conf << EOF
# Created by cvmfs_server.  Don't touch.
CVMFS_CACHE_BASE=$cache_dir
CVMFS_RELOAD_SOCKETS=$cache_dir
CVMFS_QUOTA_LIMIT=4000
CVMFS_SERVER_URL=$stratum0
CVMFS_HTTP_PROXY=DIRECT
CVMFS_PUBLIC_KEY=/etc/cvmfs/keys/${name}.pub
CVMFS_CHECK_PERMISSIONS=yes
CVMFS_IGNORE_SIGNATURE=no
CVMFS_AUTO_UPDATE=no
CVMFS_NFS_SOURCE=no
EOF
  cat >> /etc/sudoers << EOF
$cvmfs_user localhost = NOPASSWD: /bin/mount -o remount\,ro /cvmfs/$name # added by CernVM-FS for $name
$cvmfs_user localhost = NOPASSWD: /bin/mount -o remount\,rw /cvmfs/$name # added by CernVM-FS for $name
$cvmfs_user localhost = NOPASSWD: /bin/umount /cvmfs/$name # added by CernVM-FS for $name
$cvmfs_user localhost = NOPASSWD: /bin/umount $rdonly_dir # added by CernVM-FS for $name
$cvmfs_user localhost = NOPASSWD: /bin/mount $rdonly_dir # added by CernVM-FS for $name
$cvmfs_user localhost = NOPASSWD: /bin/mount /cvmfs/$name # added by CernVM-FS for $name
$cvmfs_user localhost = NOPASSWD: /bin/rm -rf $scratch_dir # added by CernVM-FS for $name
EOF
}


create_spool_area_for_new_repository() {
  local name=$1
  local create_skeleton=0

  if [ $# -gt 1 ]; then
    create_skeleton=1
  fi

  # gather repository information from configuration file
  load_repo_config $name
  local spool_dir=$CVMFS_SPOOL_DIR
  local scratch_dir="${spool_dir}/scratch"
  local rdonly_dir="${spool_dir}/rdonly"
  local temp_dir="${spool_dir}/tmp"
  local cache_dir="${spool_dir}/cache"

  mkdir -p /cvmfs/$name $scratch_dir $rdonly_dir $temp_dir $cache_dir
  chown -R $CVMFS_USER /cvmfs/$name $spool_dir
  if [ $create_skeleton -eq 1 ] && is_local_upstream $CVMFS_UPSTREAM_STORAGE; then
    local repository_dir
    repository_dir=$(get_upstream_config $CVMFS_UPSTREAM_STORAGE)
    create_repository_skeleton $repository_dir $cvmfs_user > /dev/null
  fi
}


setup_and_mount_new_repository() {
  local name=$1

  # get repository information
  load_repo_config $name
  local rdonly_dir="${CVMFS_SPOOL_DIR}/rdonly"
  local scratch_dir="${CVMFS_SPOOL_DIR}/scratch"

  local selinux_context=""
  if has_selinux && try_mount_remount_cycle; then
    selinux_context="context=\"system_u:object_r:default_t:s0\""
  fi
  cat >> /etc/fstab << EOF
cvmfs2#$name $rdonly_dir fuse allow_other,config=/etc/cvmfs/repositories.d/${name}/client.conf,cvmfs_suid 0 0 # added by CernVM-FS for $name
aufs_$name /cvmfs/$name aufs br=${scratch_dir}=rw:${rdonly_dir}=rr,udba=none,ro,$selinux_context 0 0 # added by CernVM-FS for $name
EOF
  mount $rdonly_dir > /dev/null
  mount /cvmfs/$name
}


print_new_repository_notice() {
  local name=$1
  local cvmfs_user=$2

  echo "\

Before you can install anything, call \`cvmfs_server transaction\`
to enable write access on your repository. Then install your
software in /cvmfs/$name as user $cvmfs_user.
Once you're happy, publish using \`cvmfs_server publish\`

For client configuration, have a look at 'cvmfs_server info'

If you go for production, backup you software signing keys in /etc/cvmfs/keys/!"
>>>>>>> 15767174
}


################################################################################
#                                                                              #
#                                Sub Commands                                  #
#                                                                              #
################################################################################


alterfs() {
  local master_replica=-1
  local name

  # parameter handling
  OPTIND=1
  while getopts "m:" option; do
    case $option in
      m)
        if [ x$OPTARG = "xon" ]; then
          master_replica=1
        elif [ x$OPTARG = "xoff" ]; then
          master_replica=0
        else
          usage "Command alterfs: parameter -m expects 'on' or 'off'"
        fi
      ;;
      ?)
        shift $(($OPTIND-2))
        usage "Command alterfs: Unrecognized option: $1"
      ;;
    esac
  done

  # get repository name
  shift $(($OPTIND-1))
  check_parameter_count_with_guessing $#
  name=$(get_or_guess_repository_name $1)

  # sanity checks
  check_repository_existence $name || die "The repository $name does not exist"
  [ $master_replica -ne -1 ] || usage "Command alterfs: What should I change?"
  is_root || die "Only root can alter a repository"

  # gather repository information
  load_repo_config $name
  local temp_dir="${CVMFS_SPOOL_DIR}/tmp"

  # do what you've been asked for
  local success=1
  if is_master_replica $name && [ $master_replica -eq 0 ]; then
    echo -n "Disallowing Replication of this Repository... "
    cvmfs_swissknife remove -o ".cvmfs_master_replica" -r $CVMFS_UPSTREAM_STORAGE > /dev/null || success=0
    if [ $success -ne 1 ]; then
      echo "fail!"
      return 1
    else
      echo "done"
    fi
  elif ! is_master_replica $name && [ $master_replica -eq 1 ]; then
    echo -n "Allowing Replication of this Repository... "
    local master_replica="${temp_dir}/.cvmfs_master_replica"
    touch $master_replica
    cvmfs_swissknife upload -i $master_replica -o $(basename $master_replica) -r $CVMFS_UPSTREAM_STORAGE > /dev/null || success=0
    if [ $success -ne 1 ]; then
      echo "fail!"
      return 1
    else
      echo "done"
    fi
    rm -f $master_replica
  fi
}


################################################################################


mkfs() {
  local name
  local stratum0
  local upstream
  local owner
  local replicable=1

  # parameter handling
  OPTIND=1
  while getopts "w:u:o:m" option; do
    case $option in
      w)
        stratum0=$OPTARG
      ;;
      u)
        upstream=$OPTARG
      ;;
      o)
        owner=$OPTARG
      ;;
      m)
        replicable=1
      ;;
      ?)
        shift $(($OPTIND-2))
        usage "Command mkfs: Unrecognized option: $1"
      ;;
    esac
  done

  # get repository name
  shift $(($OPTIND-1))
  check_parameter_count 1 $#
  name=$(get_repository_name $1)

  # default values
  [ x"$stratum0" = x ] && stratum0="http://localhost/cvmfs/$name"
  [ x"$upstream" = x ] && upstream=$(make_upstream "local" "/srv/cvmfs/$name/data/txn" "/srv/cvmfs/$name")

  # sanity checks
  check_repository_existence $name  && die "The repository $name already exists"
  is_root                           || die "Only root can create a new repository"
  check_upstream_validity $upstream
  is_local_upstream $upstream       || die "Import is only supported for local storage"
  check_aufs                        || die "aufs kernel module missing"
  check_cvmfs2_client               || die "cvmfs client missing"
  check_autofs_on_cvmfs             && die "Autofs on /cvmfs has to be disabled"
  check_apache                      || die "Apache must be installed and running"
  lower_hardlink_restrictions
  ensure_enabled_apache_modules

  # repository owner dialog
  local cvmfs_user=$(get_cvmfs_owner $name $owner)
  check_user $cvmfs_user || die "No user $cvmfs_user"

  # create system-wide configuration
  echo -n "Creating configuration files... "
  create_config_files_for_new_repository $name $upstream $stratum0 $cvmfs_user
  echo "done"

  # create security keys and certificates
  mkdir -p /etc/cvmfs/keys
  create_master_key $name $cvmfs_user
  create_cert $name $cvmfs_user

  # create storage and mountpoints
  echo -n "Create CernVM-FS Storage... "
  create_spool_area_for_new_repository $name "with storage skeleton"
  reload_apache > /dev/null
  echo "done"

  # get information about new repository
  load_repo_config $name
  local temp_dir="${CVMFS_SPOOL_DIR}/tmp"
  local rdonly_dir="${CVMFS_SPOOL_DIR}/rdonly"
  local scratch_dir="${CVMFS_SPOOL_DIR}/scratch"

  echo -n "Create Initial Repository... "
  create_whitelist $name $cvmfs_user $upstream $temp_dir > /dev/null
  sudo -H -u $cvmfs_user sh -c "cvmfs_swissknife create \
    -t $temp_dir \
    -r $upstream \
    -o ${temp_dir}/new_manifest" > /dev/null || die "fail! (cannot init repo)"
  sudo -H -u $cvmfs_user sh -c "cvmfs_swissknife sign \
    -c /etc/cvmfs/keys/${name}.crt \
    -k /etc/cvmfs/keys/${name}.key \
    -n $name \
    -m ${temp_dir}/new_manifest \
    -t $temp_dir \
    -r $upstream" > /dev/null || die "fail! (cannot sign repo)"
  echo "done"

  echo -n "Mounting CernVM-FS Storage... "
<<<<<<< HEAD
  local selinux_context=""
  if has_selinux && try_mount_remount_cycle; then
    selinux_context="context=\"system_u:object_r:default_t:s0\""
  fi
  cat >> /etc/fstab << EOF
cvmfs2#$name $rdonly_dir fuse allow_other,config=/etc/cvmfs/repositories.d/${name}/client.conf:${spool_dir}/client.local,cvmfs_suid 0 0 # added by CernVM-FS for $name
aufs_$name /cvmfs/$name aufs br=${scratch_dir}=rw:${rdonly_dir}=rr,udba=none,ro,$selinux_context 0 0 # added by CernVM-FS for $name
EOF
  sudo -H -u $cvmfs_user sh -c "touch ${spool_dir}/client.local"
  mount $rdonly_dir > /dev/null
  mount /cvmfs/$name
=======
  setup_and_mount_new_repository $name || die "fail!"
>>>>>>> 15767174
  echo "done"

  if [ $replicable -eq 1 ]; then
    alterfs -m on $name
  fi

  echo -n "Initial commit... "
  transaction $name > /dev/null
  echo "New CernVM-FS repository for $name" > /cvmfs/${name}/new_repository
  chown $cvmfs_user /cvmfs/${name}/new_repository
  publish $name > /dev/null
  cat $rdonly_dir/new_repository

  print_new_repository_notice $name $cvmfs_user
}


################################################################################


add_replica() {
  local name
  local stratum0
  local public_key
  local upstream
  local owner

  # optional parameter handling
  OPTIND=1
  while getopts "o:u:" option
  do
    case $option in
      u)
        upstream=$OPTARG
      ;;
      o)
        owner=$OPTARG
      ;;
      ?)
        shift $(($OPTIND-2))
        usage "Command add-replica: Unrecognized option: $1"
      ;;
    esac
  done

   # get stratum0 url and path of public key
  shift $(($OPTIND-1))
  check_parameter_count 2 $#

  stratum0=$1
  public_key=$2

  name=$(cvmfs_swissknife info -r $stratum0 -n 2>/dev/null) || die "Failed to access Stratum0 repository at $stratum0"

  # sanity checks
  is_master_replica $stratum0 || die "The repository URL $stratum0 does not point to a replicable master copy of $name"
  if check_repository_existence $name; then
    if is_stratum0 $name; then
      die "Repository $name already exists as a Stratum0 repository.\nYou cannot create a Stratum1 replica for $name on this machine."
    else
      die "There is already a Stratum1 repository $name"
    fi
  fi

  # default values
  [ x"$upstream" = x ] && upstream=$(make_upstream "local" "/srv/cvmfs/$name/data/txn" "/srv/cvmfs/$name")

  # additional configuration
  local cvmfs_user=`get_cvmfs_owner $name $owner`
  local spool_dir="/var/spool/cvmfs/${name}"
  local temp_dir="${spool_dir}/tmp"
  local repository_dir;
  if is_local_upstream $upstream; then
    repository_dir=$(get_upstream_config $upstream)
  fi

  # additional sanity checks
  is_root || die "Only root can create a new repository"
  check_user $cvmfs_user || die "No user $cvmfs_user"
  if is_local_upstream $upstream; then
    check_apache || die "Apache must be installed and running"
  fi
  check_upstream_validity $upstream

  echo -n "Creating configuration files... "
  mkdir -p /etc/cvmfs/repositories.d/${name}
  cat > /etc/cvmfs/repositories.d/${name}/server.conf << EOF
# Created by cvmfs_server.
CVMFS_CREATOR_VERSION=$(cvmfs_version_string)
CVMFS_REPOSITORY_NAME=$name
CVMFS_REPOSITORY_TYPE=stratum1
CVMFS_USER=$cvmfs_user
CVMFS_SPOOL_DIR=$spool_dir
CVMFS_STRATUM0=$stratum0
CVMFS_UPSTREAM_STORAGE=$upstream
EOF
  cat > /etc/cvmfs/repositories.d/${name}/replica.conf << EOF
# Created by cvmfs_server.
CVMFS_NUM_WORKERS=16
CVMFS_PUBLIC_KEY=$public_key
CVMFS_HTTP_TIMEOUT=10
CVMFS_HTTP_RETRIES=3
EOF
  if is_local_upstream $upstream; then
    cat > /etc/${APACHE_CONF}/conf.d/cvmfs.${name}.conf << EOF
# Translation URL to real pathname
Alias /cvmfs/$name ${repository_dir}
<Directory "${repository_dir}">
    Options -MultiViews
    AllowOverride All
    Order allow,deny
    Allow from all

    EnableMMAP Off
    EnableSendFile Off

    AddType application/x-cvmfs .cvmfspublished .cvmfswhitelist

    Header unset Last-Modified
    FileETag None

    ExpiresActive On
    ExpiresDefault "access plus 3 days"
    ExpiresByType text/html "access plus 5 minutes"
    ExpiresByType application/x-cvmfs "access plus 1 minutes"
</Directory>
EOF
  fi
  echo "done"

  echo -n "Create CernVM-FS Storage... "
  mkdir -p $spool_dir
  if [ x"$repository_dir" != x ]; then
    create_repository_skeleton $repository_dir $cvmfs_user > /dev/null
    ln -s $repository_dir/data/txn $temp_dir
  else
    mkdir -p $temp_dir
  fi
  chown -R $cvmfs_user $spool_dir
  reload_apache > /dev/null
  echo "done"

  echo "\

Use 'cvmfs_server snapshot' to replicate $name.
Make sure to install the repository public key in /etc/cvmfs/keys/
You might have to add the key in /etc/cvmfs/repositories.d/${name}/replica.conf"
}


################################################################################


import() {
  local name
  local stratum0
  local keys_location
  local upstream
  local owner
  local file_ownership
  local show_statistics=0
  local replicable=0

  # parameter handling
  OPTIND=1
  while getopts "w:o:c:u:k:sm" option; do
    case $option in
      w)
        stratum0=$OPTARG
      ;;
      o)
        owner=$OPTARG
      ;;
      c)
        file_ownership=$OPTARG
      ;;
      u)
        upstream=$OPTARG
      ;;
      k)
        keys_location=$OPTARG
      ;;
      s)
        show_statistics=1
      ;;
      m)
        replicable=1
      ;;
      ?)
        shift $(($OPTIND-2))
        usage "Command import: Unrecognized option: $1"
      ;;
    esac
  done

  # get repository name
  shift $(($OPTIND-1))
  check_parameter_count 1 $#
  name=$(get_repository_name $1)

  # default values
  [ x"$stratum0" = x ] && stratum0="http://localhost/cvmfs/$name"
  [ x"$upstream" = x ] && upstream=$(make_upstream "local" "/srv/cvmfs/$name/data/txn" "/srv/cvmfs/$name")

  # security key pathes
  local masterkey="${name}.masterkey"
  local private_key="${name}.key"
  local certificate="${name}.crt"
  local public_key="${name}.pub"
  local pki_keys="$masterkey $private_key $certificate $public_key"

  # sanity checks
  check_repository_existence $name  && die "The repository $name already exists"
  is_root                           || die "Only root can create a new repository"
  check_upstream_validity $upstream
  check_aufs                        || die "aufs kernel module missing"
  check_cvmfs2_client               || die "cvmfs client missing"
  check_autofs_on_cvmfs             && die "Autofs on /cvmfs has to be disabled"
  check_apache                      || die "Apache must be installed and running"
  is_local_upstream $upstream       || die "Import only works locally for the moment"
  lower_hardlink_restrictions
  ensure_enabled_apache_modules
  for pki_file in $pki_keys; do
    [ -f "${keys_location}/$pki_file" ] || die "Cannot find $pki_file in $keys_location"
  done
  [ x$keys_location == x ] && die "Please provide the location of the 2.0.x repository security keys (-k)"

  # investigate the given repository storage for sanity
  local storage_location=$(get_upstream_config $upstream)
  [ -d $storage_location ] || die "Did not find repository storage to import at $storage_location"
  [ -f "${storage_location}/.cvmfspublished" ] && \
  [ -d "${storage_location}/data" ] || die "$storage_location does not seem to be a repository storage"

  # repository owner dialog
  local cvmfs_user=$(get_cvmfs_owner $name $owner)
  check_user $cvmfs_user || die "No user $cvmfs_user"
  [ x"$file_ownership" = x ] && file_ownership="$(id -u $cvmfs_user):$(id -g $cvmfs_user)"
  echo $file_ownership | grep -q "^[0-9][0-9]*:[0-9][0-9]*$" || die "Unrecognized file ownership: $file_ownership | expected: <uid>:<gid>"
  local cvmfs_uid=$(echo $file_ownership | cut -d: -f1)
  local cvmfs_gid=$(echo $file_ownership | cut -d: -f2)

  # create the configuration for the new repository
  echo -n "Creating configuration files... "
  create_config_files_for_new_repository $name $upstream $stratum0 $cvmfs_user
  echo "done"

  # import the old repository security keys
  echo -n "Importing the given key files... "
  local global_key_dir="/etc/cvmfs/keys"
  mkdir -p $global_key_dir
  for pki_file in $pki_keys; do
    cp "${keys_location}/$pki_file" $global_key_dir    || die "fail! (cannot copy $pki_file)"
    chmod 444 "${global_key_dir}/${pki_file}"          || die "fail! (cannot chmod $pki_file)"
    chown $cvmfs_user "${global_key_dir}/${pki_file}"  || die "fail! (cannot chown $pki_file)"
  done
  echo "done"

  # create storage
  echo -n "Create CernVM-FS Storage... "
  create_spool_area_for_new_repository $name
  reload_apache > /dev/null
  echo "done"

  # load repository configuration file
  load_repo_config $name
  local temp_dir="${CVMFS_SPOOL_DIR}/tmp"

  # migrate old catalogs
  echo "Importing and Migrating old catalogs (may take a while)... "
  chown -R $cvmfs_user $storage_location
  if has_selinux; then
    chcon -Rv --type=httpd_sys_content_t $storage_location > /dev/null
  fi
  local new_manifest="${temp_dir}/new_manifest"
  local statistics_flag
  if [ $show_statistics -ne 0 ]; then
    statistics_flag="-s"
  fi
  cvmfs_swissknife migrate \
    -r $storage_location \
    -n $name \
    -u $upstream \
    -t $temp_dir \
    -k "${global_key_dir}/$public_key" \
    -o $new_manifest \
    -p $cvmfs_uid \
    -g $cvmfs_gid \
    -f \
    $statistics_flag || die "fail!"
  chown $cvmfs_user $new_manifest

  # sign new (migrated) repository revision
  echo -n "Signing newly imported Repository... "
  create_whitelist $name $cvmfs_user $upstream $temp_dir > /dev/null
  sudo -H -u $cvmfs_user sh -c "cvmfs_swissknife sign \
    -c ${global_key_dir}/${certificate} \
    -k ${global_key_dir}/${private_key} \
    -n $name \
    -m $new_manifest \
    -t $temp_dir \
    -r $upstream" > /dev/null || die "fail! (cannot sign repo)"
  echo "done"

  # do final setup
  echo -n "Mounting CernVM-FS Storage... "
  setup_and_mount_new_repository $name || die "fail!"
  echo "done"

  # make stratum0 repository replicable if requested
  if [ $replicable -eq 1 ]; then
    alterfs -m on $name
  fi

  print_new_repository_notice $name $cvmfs_user
}


################################################################################


rmfs() {
  local name
  local spool_dir
  local upstream
  local type
  local force=0

  # optional parameter handling
  OPTIND=1
  while getopts "f" option
  do
    case $option in
      f)
        force=1
      ;;
      ?)
        shift $(($OPTIND-2))
        usage "Command rmfs: Unrecognized option: $1"
      ;;
    esac
  done

  # get repository name
  shift $(($OPTIND-1))
  check_parameter_count_with_guessing $#
  name=$(get_or_guess_repository_name $1)

  # sanity checks
  is_root || die "Only root can remove a repository"
  check_repository_existence $name || die "The repository $name does not exist"

  # better ask the user again!
  if [ $force -ne 1 ]; then
    local reply
    read -p "You are about to WIPE OUT THE CERNVM-FS REPOSITORY $name INCLUDING SIGNING KEYS!  Are you sure (y/N)? " reply
    if [ "$reply" != "y" ] && [ "$reply" != "Y" ]; then
      return 1
    fi
  fi

  # get information about repository
  load_repo_config $name
  spool_dir=$CVMFS_SPOOL_DIR
  upstream=$CVMFS_UPSTREAM_STORAGE
  type=$CVMFS_REPOSITORY_TYPE

  # check if repository is compatible to the installed CernVM-FS version
  check_repository_compatibility

  # do it!
  ensure_enabled_apache_modules

  [ x"$spool_dir" = x ] && die "Spool directory undefined"
  [ x"$upstream" = x ] && die "Upstream storage undefined"
  [ x"$type" = x ] && die "Repository type undefined"

  if [ "$type" = "stratum0" ]; then
    echo -n "Unmounting CernVM-FS Area... "
    sed -i -e "/added by CernVM-FS for ${name}/d" /etc/fstab
    mount | grep -q " /cvmfs/$name " && umount /cvmfs/$name
    mount | grep -q " ${spool_dir}/rdonly " && umount ${spool_dir}/rdonly
    if [ -d /cvmfs/$name ]; then
      rmdir /cvmfs/$name
    fi
    echo "done"
  fi

  echo -n "Removing spool area... "
  rm -rf $spool_dir
  echo done

  if is_local_upstream $upstream; then
    local repository_dir=$(get_upstream_config $upstream)
    if [ "x"$repository_dir != x ]; then
      echo -n "Removing repository storage... "
      rm -rf $repository_dir
      echo "done"
    fi
  elif is_riak_upstream $upstream; then
    echo "currently Riak Storage is not wiped! TBD."
  fi

  echo -n "Removing keys and configuration... "
  if [ "$type" = stratum0 ]; then
    rm -f /etc/cvmfs/keys/$name.masterkey \
        /etc/cvmfs/keys/$name.pub \
        /etc/cvmfs/keys/$name.key \
        /etc/cvmfs/keys/$name.crt
  fi
  if is_local_upstream $upstream; then
    rm -f /etc/${APACHE_CONF}/conf.d/cvmfs.${name}.conf
    reload_apache > /dev/null
  fi
  sed -i -e "/added by CernVM-FS for ${name}/d" /etc/sudoers
  rm -rf /etc/cvmfs/repositories.d/$name
  echo "done"

  echo "CernVM-FS repository $name wiped out!"
}


################################################################################


resign() {
  local name

  # get repository name
  check_parameter_count_with_guessing $#
  name=$(get_or_guess_repository_name $1)

  # sanity checks
  check_repository_existence $name || die "The repository $name does not exist"
  is_root || die "Only root can resign repositories"
  is_stratum0 $name || die "This is not a stratum 0 repository ($name)"

  # get repository information
  load_repo_config $name

  # check if repository is compatible to the installed CernVM-FS version
  check_repository_compatibility

  # do it!
  create_whitelist $name $CVMFS_USER \
      ${CVMFS_UPSTREAM_STORAGE} \
      ${CVMFS_SPOOL_DIR}/tmp
}


################################################################################


info() {
  local name
  local stratum0

  # get repository name
  check_parameter_count_with_guessing $#
  name=$(get_or_guess_repository_name $1)

  # sanity checks
  check_repository_existence $name || die "The repository $name does not exist"
  is_stratum0 $name || die "This is not a stratum 0 repository"

  # get repository information
  load_repo_config $name
  stratum0=$CVMFS_STRATUM0

  # do it!
  echo "Repository name: $name"
  echo "Created by CernVM-FS $(mangle_version_string $(repository_creator_version))"
  local replication_allowed="yes"
  is_master_replica $name || replication_allowed="no"
  echo "Stratum1 Replication Allowed: $replication_allowed"
  local expire_countdown=$(get_expiry $stratum0)
  if [ $expire_countdown -le 0 ]; then
    echo "Whitelist is expired"
  else
    local valid_time=$(( $expire_countdown/(3600*24) ))
    echo "Whitelist is valid for another $valid_time days"
  fi
  echo

  echo "\
Client configuration:
Add $name to CVMFS_REPOSITORIES in /etc/cvmfs/default.local
Create /etc/cvmfs/config.d/${name}.conf and set
  CVMFS_SERVER_URL=$stratum0
  CVMFS_PUBLIC_KEY=/etc/cvmfs/keys/${name}.pub
Copy /etc/cvmfs/keys/${name}.pub to the client"
}


################################################################################


lstags() {
  local name

  # get repository name
  check_parameter_count_with_guessing $#
  name=$(get_or_guess_repository_name $1)

  # sanity checks
  check_repository_existence $name || die "The repository $name does not exist"
  is_stratum0 $name || die "This is not a stratum 0 repository"

  # get repository information
  . /etc/cvmfs/repositories.d/$name/server.conf
  local base_hash=$(attr -qg root_hash ${CVMFS_SPOOL_DIR}/rdonly)
  cvmfs_swissknife tag -r $CVMFS_STRATUM0 -b $base_hash -t 0000000000000000000000000000000000000000 \
    -i 0 -n ${name} -o ${CVMFS_SPOOL_DIR}/show_history \
    -k /etc/cvmfs/keys/${name}.pub -l
  rm -f ${CVMFS_SPOOL_DIR}/show_history
}


################################################################################


check() {
  local name
  local upstream
  local repository_dir
  local check_chunks=1
  local tag=

  # optional parameter handling
  OPTIND=1
  while getopts "ct:" option
  do
    case $option in
      c)
        check_chunks=0
      ;;
      t)
        tag="-t $OPTARG"
      ;;
      ?)
        shift $(($OPTIND-2))
        usage "Command check: Unrecognized option: $1"
      ;;
    esac
  done

  # get repository name
  shift $(($OPTIND-1))
  check_parameter_count_with_guessing $#
  name=$(get_or_guess_repository_name $1)

  # sanity checks
  check_repository_existence $name || die "The repository $name does not exist"

  # get repository information
  load_repo_config $name

  # check if repository is compatible to the installed CernVM-FS version
  check_repository_compatibility

  # more sanity checks
  if is_riak_upstream $upstream; then
    echo "checking of Riak storage is not supported. TBD"
    return
  fi

  upstream=$CVMFS_UPSTREAM_STORAGE
  repository_dir=$(get_upstream_config $upstream)

  # do it!
  [ "x$CVMFS_LOG_LEVEL" != x ] && log_level_param="-l $CVMFS_LOG_LEVEL"
  [ $check_chunks -ne 0 ]      && check_chunks_param="-c"

  echo "Verifying $name"
  cvmfs_swissknife check $tag $check_chunks_param $log_level_param -r $repository_dir
}


################################################################################


list() {
  for repository in /etc/cvmfs/repositories.d/*; do
    if [ "x$repository" = "x/etc/cvmfs/repositories.d/*" ]; then
      return 0
    fi
    if [ -f $repository ]; then
      echo "Warning: unexpected file '$repository' in directory /etc/cvmfs/repositories.d/"
      continue
    fi
    . ${repository}/server.conf
    local name=$(basename $repository)
    local version_info=""
    local creator_version=$(repository_creator_version)
    if ! version_equal $creator_version; then
      local compatible=""
      if ! check_repository_compatibility "nokill"; then
        compatible=" INCOMPATIBLE"
      fi
      version_info="(created by$compatible CernVM-FS $(mangle_version_string $creator_version))"
    else
      version_info=""
    fi

    echo "$name ($CVMFS_REPOSITORY_TYPE) $version_info"
    CVMFS_CREATOR_VERSION=""
  done
}


################################################################################


transaction() {
  local name
  local spool_dir
  local stratum0
  local base_hash
  local remote_hash
  local force=0

  # optional parameter handling
  OPTIND=1
  while getopts "f" option
  do
    case $option in
      f)
        force=1
      ;;
      ?)
        shift $(($OPTIND-2))
        usage "Command transaction: Unrecognized option: $1"
      ;;
    esac
  done

  # get repository name
  shift $(($OPTIND-1))
  check_parameter_count_with_guessing $#
  name=$(get_or_guess_repository_name $1)

  # sanity checks
  check_repository_existence $name || die "The repository $name does not exist"
  is_stratum0 $name || die "This is not a stratum 0 repository"

  # get repository information
  load_repo_config $name
  spool_dir=$CVMFS_SPOOL_DIR
  stratum0=$CVMFS_STRATUM0
  base_hash=$(attr -qg root_hash ${spool_dir}/rdonly)
  remote_hash=$(cvmfs_swissknife info -r $stratum0 -c)

  # more sanity checks
  check_repository_compatibility
  check_expiry $stratum0 || die "Repository whitelist is expired!"
  if [ $force -eq 0 ]; then
    [ -f ${spool_dir}/in_transaction ] && die "Repository $name in already in a transaction"
  fi

  # do it!
  transaction_before_hook $name
  if [ "$base_hash" != "$remote_hash" ]; then
    echo "Repository has changed!  Remounting remote hash $remote_hash"
    sudo umount /cvmfs/$name
    sudo umount ${spool_dir}/rdonly
    set_ro_root_hash $name $remote_hash
    sudo mount ${spool_dir}/rdonly
    sudo mount /cvmfs/$name
  fi
  sudo mount -o remount,rw /cvmfs/$name
  touch ${spool_dir}/in_transaction
  transaction_after_hook $name
}


################################################################################


abort() {
  local name
  local user
  local spool_dir
  local force=0

  # optional parameter handling
  OPTIND=1
  while getopts "f" option
  do
    case $option in
      f)
        force=1
      ;;
      ?)
        shift $(($OPTIND-2))
        usage "Command abort: Unrecognized option: $1"
      ;;
    esac
  done

  # get repository name
  shift $(($OPTIND-1))
  check_parameter_count_with_guessing $#
  name=$(get_or_guess_repository_name $1)

  # sanity checks
  check_repository_existence $name || die "The repository $name does not exist"
  is_stratum0 $name || die "This is not a stratum 0 repository"

  # get repository information
  load_repo_config $name
  user=$CVMFS_USER
  spool_dir=$CVMFS_SPOOL_DIR

  # more sanity checks
  check_repository_compatibility
  [ -f ${spool_dir}/in_transaction ] || die "Not in a transaction"
  $fuser -m /cvmfs/$name > /dev/null 2>&1 && die "Open file descriptors on $name"

  # better ask the user once again!
  if [ $force -ne 1 ]; then
    local reply
    read -p "You are about to DISCARD ALL CHANGES OF THE CURRENT TRANSACTION for $name!  Are you sure (y/N)? " reply
    if [ "$reply" != "y" ] && [ "$reply" != "Y" ]; then
      return 1
    fi
  fi

  # do it!
  local user_shell="sh -c"
  [ $(whoami) != $user ] && user_shell="sudo -E -H -u $user sh -c"

  abort_before_hook $name
  sudo umount /cvmfs/$name
  rm -rf ${spool_dir}/tmp/*
  sudo rm -rf ${spool_dir}/scratch
  $user_shell "mkdir /var/spool/cvmfs/${name}/scratch"
  sudo mount /cvmfs/$name
  rm -f ${spool_dir}/in_transaction
  abort_after_hook $name
}


################################################################################


publish() {
  local name
  local user
  local spool_dir
  local stratum0
  local upstream
  local debug=0
  local tweaks_option=
  local tag_name=
  local tag_channel=00
  local tag_description=
  local add_tag=
  local remove_tag=

  # optional parameter handling
  OPTIND=1
  while getopts "dDpa:c:t:r:" option
  do
    case $option in
      d)
        debug=1
      ;;
      D)
        debug=2
      ;;
      p)
        tweaks_option="-d"
      ;;
      a)
        add_tag="-a"
        tag_name="$OPTARG"
      ;;
      c)
        add_tag="-a"
        tag_channel="$OPTARG"
      ;;
      t)
        add_tag="-a"
        tag_description="$OPTARG"
      ;;
      r)
        remove_tag="-d $OPTARG"
        if [ "x$OPTARG" = "xtrunk" -o "x$OPTARG" = "xtrunk-previous" ]; then
          echo "Warning: won't delete $OPTARG tag"
        fi
      ;;
      ?)
        shift $(($OPTIND-2))
        usage "Command publish: Unrecognized option: $1"
      ;;
    esac
  done

  if [ "x$add_tag" != "x" ]; then
    if [ "x$tag_name" = "x" ]; then
      echo "Tag name missing"
      return 1
    fi
    add_tag="-a ${tag_name}@${tag_channel}@${tag_description}"
  fi

  # get repository name
  shift $(($OPTIND-1))
  check_parameter_count_with_guessing $#
  name=$(get_or_guess_repository_name $1)

  # sanity checks
  check_repository_existence $name || die "The repository $name does not exist"
  is_stratum0 $name || die "This is not a stratum 0 repository"

  # get repository information
  load_repo_config $name
  user=$CVMFS_USER
  spool_dir=$CVMFS_SPOOL_DIR
  stratum0=$CVMFS_STRATUM0
  upstream=$CVMFS_UPSTREAM_STORAGE

  # more sanity checks
  check_repository_compatibility
  check_expiry $stratum0 || die "Repository whitelist is expired!"
  [ -f ${spool_dir}/in_transaction ] || die "Not in a transaction"
  $fuser -m /cvmfs/$name > /dev/null 2>&1 && die "Open file descriptors on $name"

  # do it!
  local swissknife="cvmfs_swissknife"

  # enable the debug mode?
  if [ $debug -ne 0 ]
  then
    if [ -f /usr/bin/cvmfs_swissknife_debug ]; then
      case $debug in
        1)
          # in case something breaks we are provided with a GDB prompt.
          swissknife="gdb --quiet --eval-command=run --eval-command=quit --args cvmfs_swissknife_debug"
        ;;
        2)
          # attach gdb and provide a prompt WITHOUT actual running the program
          swissknife="gdb --quiet --args cvmfs_swissknife_debug"
        ;;
      esac
    else
      echo -e "WARNING: compile with CVMFS_SERVER_DEBUG to allow for debug mode!\nFalling back to release mode...."
    fi
  fi

  local user_shell="sh -c"
  [ $(whoami) != $user ] && user_shell="sudo -E -H -u $user sh -c"

  publish_before_hook $name
  sudo /bin/mount -o remount,ro /cvmfs/$name
  local base_hash=$(attr -qg root_hash ${spool_dir}/rdonly)
  local log_level=
  [ "x$CVMFS_LOG_LEVEL" != x ] && log_level="-z $CVMFS_LOG_LEVEL"

  local sync_command="$swissknife sync -x -u /cvmfs/$name \
    -s ${spool_dir}/scratch \
    -c ${spool_dir}/rdonly \
    -t ${spool_dir}/tmp \
    -b $base_hash \
    -r ${upstream} \
    -w $stratum0 \
    -o ${spool_dir}/tmp/manifest \
    $log_level $tweaks_option"
  if [ "x$CVMFS_USE_FILE_CHUNKING" = "xtrue" ]; then
    sync_command="$sync_command -p \
     -l $CVMFS_MIN_CHUNK_SIZE \
     -a $CVMFS_AVG_CHUNK_SIZE \
     -h $CVMFS_MAX_CHUNK_SIZE"
  fi
  if [ "x$CVMFS_IGNORE_XDIR_HARDLINKS" = "xtrue" ]; then
    sync_command="$sync_command -i"
  fi
  local tag_command="$swissknife tag -r $stratum0 \
    -b $base_hash \
    -n $name \
    -o ${spool_dir}/tmp/history \
    -k /etc/cvmfs/keys/${name}.pub \
    $add_tag $remove_tag"
  local sign_command="$swissknife sign -c /etc/cvmfs/keys/${name}.crt \
    -k /etc/cvmfs/keys/${name}.key \
    -n $name \
    -m ${spool_dir}/tmp/manifest \
    -h ${spool_dir}/tmp/history \
    -t ${spool_dir}/tmp \
    -r ${upstream}"

  $user_shell "$sync_command" || die "Synchronization failed\n\nExecuted Command:\n$sync_command"
  local trunk_hash=$(grep "^C" ${spool_dir}/tmp/manifest | tr -d C)
  local trunk_revision=$(grep "^S" ${spool_dir}/tmp/manifest | tr -d S)
  tag_command="$tag_command -t $trunk_hash -i $trunk_revision"
  echo "Tagging $name"
  $user_shell "$tag_command" || die "Tagging failed\n\nExecuted Command:\n$tag_command"
  $user_shell "$sign_command" || die "Signing failed\n\nExecuted Command:\n$sign_command"
  echo "Remounting newly created repository revision"
  sudo umount /cvmfs/$name
  sudo umount ${spool_dir}/rdonly
  set_ro_root_hash $name $trunk_hash
  sudo rm -rf ${spool_dir}/scratch
  rm -rf ${spool_dir}/tmp/*
  $user_shell "mkdir ${spool_dir}/scratch"
  sudo mount ${spool_dir}/rdonly > /dev/null
  sudo mount /cvmfs/$name
  rm -f ${spool_dir}/in_transaction
  publish_after_hook $name
}


################################################################################


rollback() {
  local name
  local user
  local spool_dir
  local stratum0
  local upstream
  local target_tag="trunk-previous"
  local force=0

  # optional parameter handling
  OPTIND=1
  while getopts "t:f" option
  do
    case $option in
      t)
        target_tag=$OPTARG
      ;;
      f)
        force=1
      ;;
      ?)
        shift $(($OPTIND-2))
        usage "Command rollback: Unrecognized option: $1"
      ;;
    esac
  done

  # get repository name
  shift $(($OPTIND-1))
  check_parameter_count_with_guessing $#
  name=$(get_or_guess_repository_name $1)

  # sanity checks
  check_repository_existence $name || die "The repository $name does not exist"
  is_stratum0 $name || die "This is not a stratum 0 repository"

  # get repository information
  . /etc/cvmfs/repositories.d/$name/server.conf
  user=$CVMFS_USER
  spool_dir=$CVMFS_SPOOL_DIR
  stratum0=$CVMFS_STRATUM0
  upstream=$CVMFS_UPSTREAM_STORAGE

  # more sanity checks
  check_repository_compatibility
  check_expiry $stratum0 || die "Repository whitelist is expired!"
  [ -f ${spool_dir}/in_transaction ] || die "Not in a transaction"
  $fuser -m /cvmfs/$name > /dev/null 2>&1 && die "Open file descriptors on $name"

  if [ $force -ne 1 ]; then
    local reply
    read -p "You are about to IRREVERSIBLY ROLLBACK AND REPUBLISH TAG $target_tag AS THE LATEST REVISION!  Are you sure (y/N)? " reply
    if [ "$reply" != "y" ] && [ "$reply" != "Y" ]; then
      return 1
    fi
  fi

  # do it!
  local swissknife="cvmfs_swissknife"

  local user_shell="sh -c"
  [ $(whoami) != $user ] && user_shell="sudo -E -H -u $user sh -c"

  publish_before_hook
  sudo /bin/mount -o remount,ro /cvmfs/$name
  local base_hash=$(attr -qg root_hash ${spool_dir}/rdonly)

  local rollback_command="$swissknife rollback -u $stratum0 \
    -r $upstream \
    -b $base_hash \
    -n $name \
    -k /etc/cvmfs/keys/${name}.pub \
    -o ${spool_dir}/tmp/history \
    -m ${spool_dir}/tmp/manifest \
    -d ${spool_dir}/tmp \
    -t $target_tag"
  local sign_command="$swissknife sign -c /etc/cvmfs/keys/${name}.crt \
    -k /etc/cvmfs/keys/${name}.key \
    -n $name \
    -m ${spool_dir}/tmp/manifest \
    -h ${spool_dir}/tmp/history \
    -t ${spool_dir}/tmp \
    -r ${upstream}"

  $user_shell "$rollback_command" || die "Rollback failed\n\nExecuted Command:\n$rollback_command"
  local trunk_hash=$(grep "^C" ${spool_dir}/tmp/manifest | tr -d C)
  $user_shell "$sign_command" || die "Signing failed\n\nExecuted Command:\n$sign_command"
  echo "Remounting newly created repository revision"
  sudo umount /cvmfs/$name
  sudo umount ${spool_dir}/rdonly
  set_ro_root_hash $name $trunk_hash
  sudo rm -rf ${spool_dir}/scratch
  rm -rf ${spool_dir}/tmp/*
  $user_shell "mkdir ${spool_dir}/scratch"
  sudo mount ${spool_dir}/rdonly > /dev/null
  sudo mount /cvmfs/$name
  rm -f ${spool_dir}/in_transaction
  publish_after_hook $name
}


################################################################################


snapshot() {
  local name
  local user
  local spool_dir
  local stratum0
  local upstream
  local num_workers
  local public_key
  local timeout
  local retries

  # get repository name
  check_parameter_count_with_guessing $#
  name=$(get_or_guess_repository_name $1)

  # sanity checks
  check_repository_existence $name || die "The repository $name does not exist"
  is_stratum1 $name || die "This is not a stratum 1 repository"

  # get repository information
  load_repo_config $name
  . /etc/cvmfs/repositories.d/$name/replica.conf
  user=$CVMFS_USER
  spool_dir=$CVMFS_SPOOL_DIR
  stratum0=$CVMFS_STRATUM0
  upstream=$CVMFS_UPSTREAM_STORAGE
  num_workers=$CVMFS_NUM_WORKERS
  public_key=$CVMFS_PUBLIC_KEY
  timeout=$CVMFS_HTTP_TIMEOUT
  retries=$CVMFS_HTTP_RETRIES

  # more sanity checks
  check_repository_compatibility

  # do it!
  local user_shell="sh -c"
  [ $(whoami) != $user ] && user_shell="sudo -E -H -u $user sh -c"

  local log_level=
  [ "x$CVMFS_LOG_LEVEL" != x ] && log_level="-l $CVMFS_LOG_LEVEL"
  local with_history=
  if $user_shell "cvmfs_swissknife peek -d .cvmfs_last_snapshot -r ${upstream}" | grep -q "available"; then
    with_history="-p"
  else
    echo "Initial snapshot"
  fi

  $user_shell "cvmfs_swissknife pull -m $name \
    -u $stratum0 \
    -r ${upstream} \
    -x ${spool_dir}/tmp \
    -k $public_key \
    -n $num_workers \
    -t $timeout \
    -a $retries $with_history $log_level"
  $user_shell "sh -c \"date > ${spool_dir}/tmp/last_snapshot\""
  $user_shell "cvmfs_swissknife upload -r ${upstream} \
    -i ${spool_dir}/tmp/last_snapshot \
    -o .cvmfs_last_snapshot"
}


################################################################################


migrate_2_1_6() {
  local name=$name

  # get repository information
  load_repo_config $name

  echo "Migrating repository '$name' from CernVM-FS $(mangle_version_string '2.1.6') to $(mangle_version_string '2.1.7')"

  echo "--> generating new upstream descriptor"
  # before 2.1.6 there were only local backends... no need to differentiate here
  local storage_path=$(echo $CVMFS_UPSTREAM_STORAGE | cut --delimiter=: --fields=2)
  local new_upstream="local,${storage_path}/data/txn,${storage_path}"

  echo "--> removing spooler pipes"
  local pipe_pathes="${CVMFS_SPOOL_DIR}/paths"
  local pipe_digests="${CVMFS_SPOOL_DIR}/digests"
  rm -f $pipe_pathes > /dev/null 2>&1 || echo "Warning: not able to delete $pipe_pathes"
  rm -f $pipe_digests > /dev/null 2>&1 || echo "Warning: not able to delete $pipe_digests"

  if is_stratum0 $name; then
    echo "--> create temp directory in upstream storage"
    local tmp_dir=${storage_path}/data/txn
    mkdir $tmp_dir > /dev/null 2>&1 || echo "Warning: not able to create $tmp_dir"
    chown -R $CVMFS_USER $tmp_dir > /dev/null 2>&1 || echo "Warning: not able to chown $tmp_dir to $CVMFS_USER"
    if has_selinux; then
      chcon -Rv --type=httpd_sys_content_t $tmp_dir > /dev/null 2>&1 || echo "Warning: not able to chcon $tmp_dir to httpd_sys_content_t"
    fi

    echo "--> updating server.conf"
    mv /etc/cvmfs/repositories.d/${name}/server.conf /etc/cvmfs/repositories.d/${name}/server.conf.old
    cat > /etc/cvmfs/repositories.d/${name}/server.conf << EOF
# created by cvmfs_server.
# migrated from version $(mangle_version_string "2.1.6").
CVMFS_CREATOR_VERSION=$(cvmfs_version_string)
CVMFS_REPOSITORY_NAME=$CVMFS_REPOSITORY_NAME
CVMFS_REPOSITORY_TYPE=$CVMFS_REPOSITORY_TYPE
CVMFS_USER=$CVMFS_USER
CVMFS_UNION_DIR=$CVMFS_UNION_DIR
CVMFS_SPOOL_DIR=$CVMFS_SPOOL_DIR
CVMFS_STRATUM0=$CVMFS_STRATUM0
CVMFS_UPSTREAM_STORAGE=$new_upstream
CVMFS_USE_FILE_CHUNKING=$CVMFS_DEFAULT_USE_FILE_CHUNKING
CVMFS_MIN_CHUNK_SIZE=$CVMFS_DEFAULT_MIN_CHUNK_SIZE
CVMFS_AVG_CHUNK_SIZE=$CVMFS_DEFAULT_AVG_CHUNK_SIZE
CVMFS_MAX_CHUNK_SIZE=$CVMFS_DEFAULT_MAX_CHUNK_SIZE
EOF
  fi

  if is_stratum1 $name; then
    echo "--> updating server.conf"
    mv /etc/cvmfs/repositories.d/${name}/server.conf /etc/cvmfs/repositories.d/${name}/server.conf.old
    cat > /etc/cvmfs/repositories.d/${name}/server.conf << EOF
# Created by cvmfs_server.
# migrated from version $(mangle_version_string "2.1.6").
CVMFS_CREATOR_VERSION=$(cvmfs_version_string)
CVMFS_REPOSITORY_NAME=$CVMFS_REPOSITORY_NAME
CVMFS_REPOSITORY_TYPE=$CVMFS_REPOSITORY_TYPE
CVMFS_USER=$CVMFS_USER
CVMFS_SPOOL_DIR=$CVMFS_SPOOL_DIR
CVMFS_STRATUM0=$CVMFS_STRATUM0
CVMFS_UPSTREAM_STORAGE=$new_upstream
EOF
  fi

  # reload repository information
  load_repo_config $name
}


migrate_2_1_7() {
  local name=$name

  # get repository information
  . /etc/cvmfs/repositories.d/$name/server.conf

  echo "Migrating repository '$name' from CernVM-FS $CVMFS_CREATOR_VERSION to $(mangle_version_string '2.1.12')"

  echo "--> creating client.local"
  sudo -H -u $CVMFS_USER sh -c "touch ${CVMFS_SPOOL_DIR}/client.local"

  echo "--> adjusting /etc/fstab"
  sed -i -e "s|cvmfs2#${CVMFS_REPOSITORY_NAME} ${CVMFS_SPOOL_DIR}/rdonly fuse allow_other,config=/etc/cvmfs/repositories.d/${CVMFS_REPOSITORY_NAME}/client.conf,cvmfs_suid 0 0 # added by CernVM-FS for ${CVMFS_REPOSITORY_NAME}|cvmfs2#${CVMFS_REPOSITORY_NAME} ${CVMFS_SPOOL_DIR}/rdonly fuse allow_other,config=/etc/cvmfs/repositories.d/${CVMFS_REPOSITORY_NAME}/client.conf:${CVMFS_SPOOL_DIR}/client.local,cvmfs_suid 0 0 # added by CernVM-FS for ${CVMFS_REPOSITORY_NAME}|" /etc/fstab
  if ! grep client.local /etc/fstab | grep -q ${CVMFS_REPOSITORY_NAME}; then
    echo "Failed!"
    false
  fi

  echo "--> updating server.conf"
  sed -i -e "s/^CVMFS_CREATOR_VERSION=.*/CVMFS_CREATOR_VERSION=2.1.12/" /etc/cvmfs/repositories.d/$name/server.conf
}


migrate() {
  local name

  # get repository name
  check_parameter_count_with_guessing $#
  name=$(get_or_guess_repository_name $1)

  # sanity checks
  check_repository_existence $name || die "The repository $name does not exist"
  is_root || die "Only root can migrate repositories"

  # get repository information
  load_repo_config $name

  # more sanity checks
  if check_repository_compatibility "nokill"; then
    echo "Repository '$name' is already up-to-date."
    exit 0
  fi

  # do the migrations...
  if [ $(repository_creator_version) = "2.1.6" ]; then
    migrate_2_1_6 $name
    repository_creator_version="2.1.7"
  fi

  if [ $(repository_creator_version) = "2.1.7" -o \
       $(repository_creator_version) = "2.1.8" -o \
       $(repository_creator_version) = "2.1.9" -o \
       $(repository_creator_version) = "2.1.10" -o \
       $(repository_creator_version) = "2.1.11" ];
  then
    migrate_2_1_7 $name
  fi
}


################################################################################


skeleton() {
  local skeleton_dir
  local skeleton_user

  # get optional parameters
  OPTIND=1
  while getopts "o:" option
  do
    case $option in
      o)
        skeleton_user=$OPTARG
        ;;
      ?)
        shift $(($OPTIND-2))
        usage "Command skeleton: Unrecognized option: $1"
      ;;
    esac
  done

  # get skeleton destination directory
  shift $(($OPTIND-1))

  # get skeleton destination directory
  if [ $# -eq 0 ]; then
    usage "Command skeleton: Please provide a skeleton destination directory"
  fi
  if [ $# -gt 1 ]; then
    usage "Command skeleton: Too many arguments"
  fi
  skeleton_dir=$1

  # ask for the skeleton dir owern
  if [ x$skeleton_user = "x" ]; then
    read -p "Owner of $skeleton_dir [$(whoami)]: " skeleton_user
    # default value
    [ x"$skeleton_user" = x ] && skeleton_user=$(whoami)
  fi

  # sanity checks
  check_user $skeleton_user || die "No user $skeleton_user"

  # do it!
  create_repository_skeleton $skeleton_dir $skeleton_user
}


################################################################################
#                                                                              #
#                                Entry Point                                   #
#                                                                              #
################################################################################


# check if there is at least a selected sub-command
if [ $# -lt 1 ]; then
  usage
fi

# check if the given sub-command is known and, if so, call it
subcommand=$1
shift
if is_subcommand $subcommand; then
  # replace a dash (-) by an underscore (_) and call the requested sub-command
  eval "$(echo $subcommand | sed 's/-/_/g') $@"
else
  usage "Unrecognized command: $subcommand"
fi<|MERGE_RESOLUTION|>--- conflicted
+++ resolved
@@ -93,12 +93,9 @@
 # @return   0 if the command was recognized
 is_subcommand() {
   subcommand=$1
-<<<<<<< HEAD
-  supported_commands="mkfs add-replica publish rollback rmfs alterfs resign list \
-    info lstags check transaction abort snapshot skeleton migrate"
-=======
-  supported_commands="mkfs add-replica import publish rmfs alterfs resign list info check transaction abort snapshot skeleton migrate"
->>>>>>> 15767174
+  supported_commands="mkfs add-replica import publish rollback rmfs alterfs \
+    resign list info lstags check transaction abort snapshot skeleton migrate"
+
   for possible_command in $supported_commands; do
     if [ x"$possible_command" = x"$subcommand" ]; then
       return 0
@@ -731,7 +728,6 @@
 }
 
 
-<<<<<<< HEAD
 set_ro_root_hash() {
   local name=$1
   local root_hash=$2
@@ -742,7 +738,9 @@
   else
     echo "CVMFS_ROOT_HASH=${root_hash}" >> $client_config
   fi
-=======
+}
+
+
 # puts all configuration files in place that are need for a stratum0 repository
 #
 # @param name        the name of the repository
@@ -902,9 +900,10 @@
     selinux_context="context=\"system_u:object_r:default_t:s0\""
   fi
   cat >> /etc/fstab << EOF
-cvmfs2#$name $rdonly_dir fuse allow_other,config=/etc/cvmfs/repositories.d/${name}/client.conf,cvmfs_suid 0 0 # added by CernVM-FS for $name
+cvmfs2#$name $rdonly_dir fuse allow_other,config=/etc/cvmfs/repositories.d/${name}/client.conf:${CVMFS_SPOOL_DIR}/client.local,cvmfs_suid 0 0 # added by CernVM-FS for $name
 aufs_$name /cvmfs/$name aufs br=${scratch_dir}=rw:${rdonly_dir}=rr,udba=none,ro,$selinux_context 0 0 # added by CernVM-FS for $name
 EOF
+  sudo -H -u $cvmfs_user sh -c "touch ${CVMFS_SPOOL_DIR}/client.local"
   mount $rdonly_dir > /dev/null
   mount /cvmfs/$name
 }
@@ -924,7 +923,6 @@
 For client configuration, have a look at 'cvmfs_server info'
 
 If you go for production, backup you software signing keys in /etc/cvmfs/keys/!"
->>>>>>> 15767174
 }
 
 
@@ -1096,21 +1094,7 @@
   echo "done"
 
   echo -n "Mounting CernVM-FS Storage... "
-<<<<<<< HEAD
-  local selinux_context=""
-  if has_selinux && try_mount_remount_cycle; then
-    selinux_context="context=\"system_u:object_r:default_t:s0\""
-  fi
-  cat >> /etc/fstab << EOF
-cvmfs2#$name $rdonly_dir fuse allow_other,config=/etc/cvmfs/repositories.d/${name}/client.conf:${spool_dir}/client.local,cvmfs_suid 0 0 # added by CernVM-FS for $name
-aufs_$name /cvmfs/$name aufs br=${scratch_dir}=rw:${rdonly_dir}=rr,udba=none,ro,$selinux_context 0 0 # added by CernVM-FS for $name
-EOF
-  sudo -H -u $cvmfs_user sh -c "touch ${spool_dir}/client.local"
-  mount $rdonly_dir > /dev/null
-  mount /cvmfs/$name
-=======
   setup_and_mount_new_repository $name || die "fail!"
->>>>>>> 15767174
   echo "done"
 
   if [ $replicable -eq 1 ]; then
