/**
 * This file is part of the CernVM File System.
 */

#ifndef TEST_UNITTESTS_TESTUTIL_H_
#define TEST_UNITTESTS_TESTUTIL_H_

#include <gtest/gtest.h>

#include <sys/types.h>

#include <ctime>
#include <limits>
#include <map>
#include <set>
#include <string>
#include <vector>

#include "../../cvmfs/catalog_mgr.h"
#include "../../cvmfs/directory_entry.h"
#include "../../cvmfs/hash.h"
#include "../../cvmfs/history.h"
#include "../../cvmfs/object_fetcher.h"
#include "../../cvmfs/upload_facility.h"
#include "../../cvmfs/util.h"

pid_t GetParentPid(const pid_t pid);
std::string GetExecutablePath(const std::string &exe_name);

unsigned GetNoUsedFds();

time_t t(const int day, const int month, const int year);
shash::Any h(const std::string &hash,
             const shash::Suffix suffix = shash::kSuffixNone);

namespace catalog {

class DirectoryEntryTestFactory {
 public:
  struct Metadata {
    std::string name;
    unsigned int mode;
    uid_t uid;
    gid_t gid;
    uint64_t size;
    time_t mtime;
    std::string symlink;
    uint32_t linkcount;
    bool has_xattrs;
    shash::Any checksum;
  };

 public:
  static catalog::DirectoryEntry RegularFile(
      const string &name = "",
      unsigned size = 4096,
      shash::Any content_hash = shash::Any());
  static catalog::DirectoryEntry Directory(
      const string &name = "", unsigned size = 4096,
      shash::Any content_hash = shash::Any(),
      bool is_nested_catalog_mountpint = false);
  static catalog::DirectoryEntry Symlink(const string &name = "",
                                         unsigned size = 4096,
                                         const string &symlink_path = "");
  static catalog::DirectoryEntry ChunkedFile(
      shash::Any content_hash = shash::Any());
  static catalog::DirectoryEntry Make(const Metadata &metadata);
};

}  // namespace catalog

class PolymorphicConstructionUnittestAdapter {
 public:
  template <class AbstractProductT, class ConcreteProductT>
  static void RegisterPlugin() {
    AbstractProductT::template RegisterPlugin<ConcreteProductT>();
  }

  template <class AbstractProductT>
  static void UnregisterAllPlugins() {
    AbstractProductT::UnregisterAllPlugins();
  }
};


//------------------------------------------------------------------------------


static const char* g_sandbox_path    = "/tmp/cvmfs_mockuploader";
static const char* g_sandbox_tmp_dir = "/tmp/cvmfs_mockuploader/tmp";
static inline upload::SpoolerDefinition MockSpoolerDefinition() {
  const size_t      min_chunk_size   = 512000;
  const size_t      avg_chunk_size   = 2 * min_chunk_size;
  const size_t      max_chunk_size   = 4 * min_chunk_size;

  return upload::SpoolerDefinition("mock," + std::string(g_sandbox_path) + "," +
                                             std::string(g_sandbox_tmp_dir),
                                   shash::kSha1,
                                   true,
                                   min_chunk_size,
                                   avg_chunk_size,
                                   max_chunk_size);
}


/**
 * This is a simple base class for a mocked uploader. It implements only the
 * very common parts and takes care of the internal instrumentation of
 * PolymorphicConstruction.
 */
template <class DerivedT>  // curiously recurring template pattern
class AbstractMockUploader : public upload::AbstractUploader {
 protected:
  static const bool not_implemented = false;

 public:
  static const std::string sandbox_path;
  static const std::string sandbox_tmp_dir;

 public:
  explicit AbstractMockUploader(
    const upload::SpoolerDefinition &spooler_definition)
    : AbstractUploader(spooler_definition)
  {
    worker_thread_running = false;
  }

  static DerivedT* MockConstruct() {
    PolymorphicConstructionUnittestAdapter::RegisterPlugin<
                                                      upload::AbstractUploader,
                                                      DerivedT>();
    DerivedT* result = dynamic_cast<DerivedT*>(
      AbstractUploader::Construct(MockSpoolerDefinition()));
    PolymorphicConstructionUnittestAdapter::UnregisterAllPlugins<
                                                    upload::AbstractUploader>();
    return result;
  }

  static bool WillHandle(const upload::SpoolerDefinition &spooler_definition) {
    return spooler_definition.driver_type == upload::SpoolerDefinition::Mock;
  }

  void WorkerThread() {
    worker_thread_running = true;

    bool running = true;
    while (running) {
      UploadJob job = AcquireNewJob();
      switch (job.type) {
        case UploadJob::Upload:
          Upload(job.stream_handle,
                 job.buffer,
                 job.callback);
          break;
        case UploadJob::Commit:
          FinalizeStreamedUpload(job.stream_handle,
                                 job.content_hash);
          break;
        case UploadJob::Terminate:
          running = false;
          break;
        default:
          assert(AbstractMockUploader::not_implemented);
          break;
      }
    }

    worker_thread_running = false;
  }

  virtual void FileUpload(const std::string  &local_path,
                          const std::string  &remote_path,
                          const CallbackTN   *callback = NULL) {
    assert(AbstractMockUploader::not_implemented);
  }

  virtual upload::UploadStreamHandle* InitStreamedUpload(
                                            const CallbackTN *callback = NULL) {
    assert(AbstractMockUploader::not_implemented);
    return NULL;
  }

  virtual void Upload(upload::UploadStreamHandle  *handle,
                      upload::CharBuffer          *buffer,
                      const CallbackTN            *callback = NULL) {
    assert(AbstractMockUploader::not_implemented);
  }

  virtual void FinalizeStreamedUpload(upload::UploadStreamHandle *handle,
                                      const shash::Any            content_hash)
  {
    assert(AbstractMockUploader::not_implemented);
  }

  virtual bool Remove(const std::string &file_to_delete) {
    assert(AbstractMockUploader::not_implemented);
  }

  virtual bool Peek(const std::string &path) const {
    assert(AbstractMockUploader::not_implemented);
  }

  virtual unsigned int GetNumberOfErrors() const {
    assert(AbstractMockUploader::not_implemented);
  }

 public:
  tbb::atomic<bool> worker_thread_running;
};

template <class DerivedT>
const std::string AbstractMockUploader<DerivedT>::sandbox_path =
  g_sandbox_path;
template <class DerivedT>
const std::string AbstractMockUploader<DerivedT>::sandbox_tmp_dir =
  g_sandbox_tmp_dir;


//------------------------------------------------------------------------------


template <class ObjectT>
class MockObjectStorage {
 private:
  typedef std::map<shash::Any, ObjectT*> AvailableObjects;
  static AvailableObjects available_objects;

 public:
  static std::set<shash::Any> *s_deleted_objects;

 public:
  static void Reset() {
    MockObjectStorage::UnregisterObjects();
    s_deleted_objects = NULL;
    ObjectT::ResetGlobalState();
  }

  static void RegisterObject(const shash::Any &hash, ObjectT *object) {
    ASSERT_FALSE(Exists(hash)) << "exists already: " << hash.ToString();
    MockObjectStorage::available_objects[hash] = object;
  }

  static void UnregisterObjects() {
    typename MockObjectStorage<ObjectT>::AvailableObjects::const_iterator
      i, iend;
    for (i    = MockObjectStorage<ObjectT>::available_objects.begin(),
         iend = MockObjectStorage<ObjectT>::available_objects.end();
         i != iend; ++i)
    {
      delete i->second;
    }
    MockObjectStorage<ObjectT>::available_objects.clear();
  }

  static ObjectT* Get(const shash::Any &hash) {
    return (Exists(hash) && !IsDeleted(hash))
      ? available_objects[hash]
      : NULL;
  }

 protected:
  static bool IsDeleted(const shash::Any &hash) {
    return s_deleted_objects != NULL &&
           s_deleted_objects->find(hash) != s_deleted_objects->end();
  }

  static bool Exists(const shash::Any &hash) {
    return available_objects.find(hash) != available_objects.end();
  }
};

template <class ObjectT>
typename MockObjectStorage<ObjectT>::AvailableObjects
  MockObjectStorage<ObjectT>::available_objects;

template <class ObjectT>
std::set<shash::Any>* MockObjectStorage<ObjectT>::s_deleted_objects;


//------------------------------------------------------------------------------


namespace manifest {
class Manifest;
}

namespace swissknife {
class CatalogTraversalParams;
}

namespace catalog {

/**
 * This is a minimal mock of a Catalog class.
 */
class MockCatalog : public MockObjectStorage<MockCatalog> {
 public:
  static const std::string rhs;
  static const shash::Any  root_hash;
  static unsigned int      instances;

 public:
  struct NestedCatalog {
    PathString   path;
    shash::Any   hash;
    MockCatalog *child;
    uint64_t     size;
  };
  typedef std::vector<NestedCatalog> NestedCatalogList;

  struct File {
    shash::Any  hash;
    size_t      size;
    shash::Md5  path_hash;
    shash::Md5  parent_hash;
    string      name;
<<<<<<< HEAD
    bool        is_nested_catalog_mountpoint;

    File() : hash(shash::Any()), size(0), path_hash(shash::Md5()),
        parent_hash(shash::Md5()), name(""), is_nested_catalog_mountpoint(false)
    { }

    File(const shash::Any &hash, size_t size, const string &parent_path,
         const string &name) :
      hash(hash), size(size), name(name), is_nested_catalog_mountpoint(false)
=======

    File() : hash(shash::Any()), size(0), path_hash(shash::Md5()),
        parent_hash(shash::Md5()), name("") { }

    File(const shash::Any &hash, size_t size, const string &parent_path,
         const string &name) :
      hash(hash), size(size), name(name)
>>>>>>> 0bf4ec19
    {
      if (parent_path == "" && name == "") {
        parent_hash = shash::Md5("", 0);
        path_hash = shash::Md5("", 0);
<<<<<<< HEAD
        is_nested_catalog_mountpoint = true;
=======
>>>>>>> 0bf4ec19
      } else {
        string full_path = parent_path + "/" + name;
        parent_hash = shash::Md5(parent_path.c_str(), parent_path.length());
        path_hash = shash::Md5(full_path.c_str(), full_path.length());
      }
    }

<<<<<<< HEAD
    DirectoryEntry ToDirectoryEntry() const {
      bool is_directory = hash.IsNull();
      if (is_directory)
        return DirectoryEntryTestFactory::Directory(name, size, hash,
                                                  is_nested_catalog_mountpoint);
      return DirectoryEntryTestFactory::RegularFile(name, size, hash);
=======
    catalog::DirectoryEntry ToDirectoryEntry() const {
      bool is_directory = hash.IsNull();
      if (is_directory)
        return catalog::DirectoryEntryTestFactory::Directory();
      return catalog::DirectoryEntryTestFactory::RegularFile();
>>>>>>> 0bf4ec19
    }
  };
  typedef std::vector<File> FileList;

  struct Chunk {
    shash::Any  hash;
    size_t      size;
  };
  typedef std::vector<Chunk> ChunkList;

  typedef std::vector<shash::Any> HashVector;

 public:
  static void ResetGlobalState();

  MockCatalog(const std::string &root_path,
              const shash::Any  &catalog_hash,
              const uint64_t     catalog_size,
              const unsigned int revision,
              const time_t       last_modified,
              const bool         is_root,
              MockCatalog *parent   = NULL,
              MockCatalog *previous = NULL) :
    initialized_(false), parent_(parent), previous_(previous),
    root_path_(root_path), catalog_hash_(catalog_hash),
    catalog_size_(catalog_size), revision_(revision),
    last_modified_(last_modified), is_root_(is_root),
    owns_database_file_(false)
  {
    if (this->catalog_hash_.IsNull()) {
      this->catalog_hash_.Randomize();
    }
    if (parent != NULL) {
      parent->RegisterNestedCatalog(this);
    }
    unsigned pos = root_path.find_last_of('/');
    string parent_path = root_path.substr(0, pos);
    string name = root_path.substr(pos + 1, string::npos);
    File mountpoint_file(shash::Any(), 4096, parent_path, name);
    files_.push_back(mountpoint_file);
    ++MockCatalog::instances;
  }

  MockCatalog(const MockCatalog &other) :
    initialized_(false), parent_(other.parent_), previous_(other.previous_),
    root_path_(other.root_path_), catalog_hash_(other.catalog_hash_),
    catalog_size_(other.catalog_size_), revision_(other.revision_),
    last_modified_(other.last_modified_), is_root_(other.is_root_),
    owns_database_file_(false), active_children_(other.active_children_),
    children_(other.children_), files_(other.files_),
    chunks_(other.chunks_)
  {
    ++MockCatalog::instances;
  }

  ~MockCatalog() {
    --MockCatalog::instances;
  }

<<<<<<< HEAD
=======
  /**
   * Adds a new catalog to the mounted children list
   * @param child new catalog-child to be added
   */
>>>>>>> 0bf4ec19
  void AddChild(MockCatalog *child);

  std::vector<MockCatalog*> GetChildren() const {
    std::vector<MockCatalog*> children_arr;
<<<<<<< HEAD
    for (unsigned i = 0; i < active_children_.size(); ++i)
      children_arr.push_back(active_children_[i].child);
    return children_arr;
  }
  bool HasParent() const { return parent_ != NULL; }
  void RemoveChild(MockCatalog *child);
  InodeRange inode_range() const { return InodeRange(); }
=======
    for (unsigned i = 0; i < children_.size(); ++i)
      children_arr.push_back(children_[i].child);
    return children_arr;
  }
  bool HasParent() const { return parent_ != NULL; }
  /**
   * Removes a catalog from the already mounted catalog list
   * @param child catalog to be removed form the active catalog list
   */
  void RemoveChild(MockCatalog *child);
  catalog::InodeRange inode_range() const { return catalog::InodeRange(); }
>>>>>>> 0bf4ec19
  bool OpenDatabase(const std::string &db_path) {
    initialized_ = true;
    if (parent_ != NULL)
      parent_->AddChild(this);
    return true;
  }
  uint64_t max_row_id() const { return std::numeric_limits<uint64_t>::max(); }
<<<<<<< HEAD
  void set_inode_range(const InodeRange value) { }
  void SetInodeAnnotation(InodeAnnotation *new_annotation) { }
  void SetOwnerMaps(const OwnerMap *uid_map,
                    const OwnerMap *gid_map) { }
  bool IsInitialized() const { return initialized_; }
  MockCatalog* FindSubtree(const PathString &path);
=======
  void set_inode_range(const catalog::InodeRange value) { }
  void SetInodeAnnotation(catalog::InodeAnnotation *new_annotation) { }
  void SetOwnerMaps(const catalog::OwnerMap *uid_map,
                    const catalog::OwnerMap *gid_map) { }
  bool IsInitialized() const { return initialized_; }
  MockCatalog* FindSubtree(const PathString &path) const;
>>>>>>> 0bf4ec19
  uint64_t GetTTL() const { return 0; }
  bool LookupRawSymlink(const PathString &path,
                                LinkString *raw_symlink) const { return false; }
  bool LookupPath(const PathString &path,
<<<<<<< HEAD
                  DirectoryEntry *dirent) const;
  bool ListingPath(const PathString &path,
                   DirectoryEntryList *listing) const;
=======
                  catalog::DirectoryEntry *dirent) const;
  bool ListingPath(const PathString &path,
                   catalog::DirectoryEntryList *listing) const;
>>>>>>> 0bf4ec19


 protected:
  // silence coverity
  MockCatalog& operator= (const MockCatalog &other);

  // API in this 'public block' is used by CatalogTraversal
  // (see catalog.h - Catalog for details)
 public:
  static MockCatalog* AttachFreely(const std::string  &root_path,
                                   const std::string  &file,
                                   const shash::Any   &catalog_hash,
                                         MockCatalog  *parent      = NULL,
                                   const bool          is_not_root = false);

  bool IsRoot() const { return is_root_; }

  const NestedCatalogList& ListNestedCatalogs() const { return children_; }
  const HashVector&        GetReferencedObjects() const;
  void TakeDatabaseFileOwnership() { owns_database_file_ = true;  }
  void DropDatabaseFileOwnership() { owns_database_file_ = false; }
  bool OwnsDatabaseFile() const    { return owns_database_file_;  }

  unsigned int GetRevision()     const { return revision_;      }
  uint64_t     GetLastModified() const { return last_modified_; }

  shash::Any GetPreviousRevision() const {
    return (previous_ != NULL) ? previous_->hash() : shash::Any();
  }

  const PathString   path()          const { return PathString(root_path_);  }
  const std::string& root_path()     const { return root_path_;              }
  const shash::Any&  hash()          const { return catalog_hash_;           }
  uint64_t           catalog_size()  const { return catalog_size_;           }
  unsigned int       revision()      const { return revision_;               }
  bool               volatile_flag() const { return false;                   }
  MockCatalog*       parent()        const { return parent_;                 }
  MockCatalog*       previous()      const { return previous_;               }

  std::string        database_path() const { return ""; }

  void set_parent(MockCatalog *parent) { parent_ = parent; }

 public:
<<<<<<< HEAD
=======
  /**
   * Adds the catalog to the unmounted catalog list
   * @param child new catalog to be added to the unmounted catalog list
   */
>>>>>>> 0bf4ec19
  void RegisterNestedCatalog(MockCatalog *child);
  void AddFile(const shash::Any &content_hash,
               const size_t file_size,
               const string &parent_path = "",
               const string &name = "");
  void AddChunk(const shash::Any &chunk_content_hash, const size_t chunk_size);

 protected:
  MockCatalog* Clone() const {
    return new MockCatalog(*this);
  }

 private:
  bool                initialized_;
  MockCatalog        *parent_;
  MockCatalog        *previous_;
  const std::string   root_path_;
  shash::Any          catalog_hash_;
  const uint64_t      catalog_size_;
  const unsigned int  revision_;
  const time_t        last_modified_;
  const bool          is_root_;
  bool                owns_database_file_;
  NestedCatalogList   active_children_;
  NestedCatalogList   children_;
  FileList            files_;
  ChunkList           chunks_;

  mutable HashVector  referenced_objects_;
};

<<<<<<< HEAD
}

=======
>>>>>>> 0bf4ec19
//------------------------------------------------------------------------------

namespace catalog {

<<<<<<< HEAD
template <class CatalogMgrT>
class CatalogBalancer;

class MockCatalogManager : public AbstractCatalogManager<MockCatalog> {
 public:
  friend class CatalogBalancer<MockCatalogManager>;
  explicit MockCatalogManager(perf::Statistics *statistics) :
    AbstractCatalogManager<MockCatalog>(statistics), spooler_(new Spooler()),
    max_weight_(5), min_weight_(1), balance_weight_(3) { }
=======

class MockCatalogManager : public AbstractCatalogManager<MockCatalog> {
 public:
  explicit MockCatalogManager(perf::Statistics *statistics) :
    AbstractCatalogManager<MockCatalog>(statistics) { }
>>>>>>> 0bf4ec19

  virtual LoadError LoadCatalog(const PathString &mountpoint,
                                const shash::Any &hash,
                                std::string  *catalog_path,
                                shash::Any   *catalog_hash);

  virtual MockCatalog* CreateCatalog(const PathString  &mountpoint,
                                 const shash::Any  &catalog_hash,
                                 MockCatalog *parent_catalog);
  MockCatalog* RetrieveRootCatalog() { return GetRootCatalog(); }
<<<<<<< HEAD
  void AddFile(const DirectoryEntryBase &entry,
               const XattrList &xattrs,
               const std::string &parent_directory)
  {
    MockCatalog *best_catalog = FindCatalog(PathString(parent_directory));
    best_catalog->AddFile(entry.checksum(), entry.size(),
                          parent_directory, entry.name().ToString());
  }

=======
>>>>>>> 0bf4ec19
  void RegisterNewCatalog(MockCatalog *new_catalog) {
    string mountpoint_str = new_catalog->root_path();
    PathString mountpoint(mountpoint_str.c_str(), mountpoint_str.length());
    catalog_map_[mountpoint] = new_catalog;
  }

<<<<<<< HEAD
  MockCatalog *FindCatalog(const PathString &path) {
    map<PathString, MockCatalog*>::iterator it;
    string best_match = "";
    unsigned best_match_length = 0;
    for (it = catalog_map_.begin(); it != catalog_map_.end(); ++it) {
      string key = it->first.ToString();
      if (path.ToString().find(key) != string::npos) {
        unsigned length = key.length();
        if (length > best_match_length) {
          best_match_length = length;
          best_match = key;
        }
      }
    }
    return catalog_map_[PathString(best_match)];
  }

  void CreateNestedCatalog(const string &mountpoint) {
    MockCatalog *parent = FindCatalog(PathString(mountpoint));
    MockCatalog *new_catalog = new MockCatalog(mountpoint, shash::Any(),
                                               4096, 1, 0, false,
                                               parent, NULL);
    RegisterNewCatalog(new_catalog);
  }



 protected:
  typedef struct {
    shash::Algorithms GetHashAlgorithm() { return shash::kSha256; }
  }Spooler;

  Spooler *spooler_;
  map<PathString, MockCatalog*> catalog_map_;
  unsigned max_weight_;
  unsigned min_weight_;
  unsigned balance_weight_;
=======
 protected:
  map<PathString, MockCatalog*> catalog_map_;
>>>>>>> 0bf4ec19
};

}  // namespace catalog


//------------------------------------------------------------------------------


class MockHistory : public history::History,
                    public MockObjectStorage<MockHistory> {
 public:
  typedef std::map<std::string, history::History::Tag> TagMap;
  typedef std::set<shash::Any>                         HashSet;

  static const std::string rhs;
  static const shash::Any  root_hash;
  static unsigned int      instances;

 public:
  static void ResetGlobalState();

  static MockHistory* Open(const std::string &path);
  MockHistory(const bool          writable,
              const std::string  &fqrn);
  MockHistory(const MockHistory &other);
  ~MockHistory();

 protected:
  // silence coverity
  MockHistory& operator= (const MockHistory &other);

 public:
  MockHistory* Open() const;
  MockHistory* Clone(const bool writable = false) const;

  bool IsWritable()          const { return writable_;    }
  unsigned GetNumberOfTags() const { return tags_.size(); }
  bool BeginTransaction()    const { return true;         }
  bool CommitTransaction()   const { return true;         }

  bool SetPreviousRevision(const shash::Any &history_hash) {
    previous_revision_ = history_hash;
    return true;
  }
  shash::Any previous_revision() const { return previous_revision_; }

  bool Insert(const Tag &tag);
  bool Remove(const std::string &name);
  bool Exists(const std::string &name) const;
  bool GetByName(const std::string &name, Tag *tag) const;
  bool GetByDate(const time_t timestamp, Tag *tag) const;
  bool List(std::vector<Tag> *tags) const;
  bool Tips(std::vector<Tag> *channel_tips) const;

  bool ListRecycleBin(std::vector<shash::Any> *hashes) const;
  bool EmptyRecycleBin();

  bool Rollback(const Tag &updated_target_tag);
  bool ListTagsAffectedByRollback(const std::string  &target_tag_name,
                                  std::vector<Tag>   *tags) const;

  bool GetHashes(std::vector<shash::Any> *hashes) const;

  void TakeDatabaseFileOwnership() { owns_database_file_ = true;  }
  void DropDatabaseFileOwnership() { owns_database_file_ = false; }
  bool OwnsDatabaseFile() const    { return owns_database_file_;  }

 public:
  void set_writable(const bool writable) { writable_ = writable; }

 protected:
  void GetTags(std::vector<Tag> *tags) const;

 private:
  static const Tag& get_tag(const TagMap::value_type &itr) {
    return itr.second;
  }

  static const shash::Any& get_hash(const Tag &tag) {
    return tag.root_hash;
  }

  static bool gt_channel_revision(const Tag &lhs, const Tag &rhs) {
    return (lhs.channel == rhs.channel)
              ? lhs.revision > rhs.revision
              : lhs.channel > rhs.channel;
  }

  static bool eq_channel(const Tag &lhs, const Tag &rhs) {
    return lhs.channel == rhs.channel;
  }

  static bool gt_hashes(const Tag &lhs, const Tag &rhs) {
    return lhs.root_hash > rhs.root_hash;
  }

  static bool eq_hashes(const Tag &lhs, const Tag &rhs) {
    return lhs.root_hash == rhs.root_hash;
  }

  struct DateSmallerThan {
    explicit DateSmallerThan(time_t date) : date_(date) { }
    bool operator()(const Tag &tag) const {
      return tag.timestamp <= date_;
    }
    const time_t date_;
  };

  struct RollbackPredicate {
    explicit RollbackPredicate(const Tag &tag, const bool inverse = false)
      : tag_(tag)
      , inverse_(inverse)
    { }
    bool operator()(const Tag &tag) const {
      const bool p = (tag.revision > tag_.revision || tag.name == tag_.name) &&
                      tag.channel == tag_.channel;
      return inverse_ ^ p;
    }
    const Tag  &tag_;
    const bool  inverse_;
  };

  struct TagRemover {
    explicit TagRemover(MockHistory *history) : history_(history) { }
    bool operator()(const Tag &tag) {
      return history_->Remove(tag.name);
    }
    MockHistory *history_;
  };

 private:
  TagMap      tags_;
  HashSet     recycle_bin_;
  bool        writable_;
  shash::Any  previous_revision_;
  bool        owns_database_file_;
};


//------------------------------------------------------------------------------


class MockObjectFetcher;

template <>
struct object_fetcher_traits<MockObjectFetcher> {
  typedef catalog::MockCatalog CatalogTN;
  typedef MockHistory HistoryTN;
};

/**
 * This is a mock of an ObjectFetcher that does essentially nothing.
 */
class MockObjectFetcher : public AbstractObjectFetcher<MockObjectFetcher> {
 public:
  manifest::Manifest* FetchManifest();
  bool Fetch(const shash::Any &object_hash, std::string *file_path);
};


#endif  // TEST_UNITTESTS_TESTUTIL_H_<|MERGE_RESOLUTION|>--- conflicted
+++ resolved
@@ -314,7 +314,6 @@
     shash::Md5  path_hash;
     shash::Md5  parent_hash;
     string      name;
-<<<<<<< HEAD
     bool        is_nested_catalog_mountpoint;
 
     File() : hash(shash::Any()), size(0), path_hash(shash::Md5()),
@@ -324,23 +323,11 @@
     File(const shash::Any &hash, size_t size, const string &parent_path,
          const string &name) :
       hash(hash), size(size), name(name), is_nested_catalog_mountpoint(false)
-=======
-
-    File() : hash(shash::Any()), size(0), path_hash(shash::Md5()),
-        parent_hash(shash::Md5()), name("") { }
-
-    File(const shash::Any &hash, size_t size, const string &parent_path,
-         const string &name) :
-      hash(hash), size(size), name(name)
->>>>>>> 0bf4ec19
     {
       if (parent_path == "" && name == "") {
         parent_hash = shash::Md5("", 0);
         path_hash = shash::Md5("", 0);
-<<<<<<< HEAD
         is_nested_catalog_mountpoint = true;
-=======
->>>>>>> 0bf4ec19
       } else {
         string full_path = parent_path + "/" + name;
         parent_hash = shash::Md5(parent_path.c_str(), parent_path.length());
@@ -348,20 +335,12 @@
       }
     }
 
-<<<<<<< HEAD
     DirectoryEntry ToDirectoryEntry() const {
       bool is_directory = hash.IsNull();
       if (is_directory)
         return DirectoryEntryTestFactory::Directory(name, size, hash,
                                                   is_nested_catalog_mountpoint);
       return DirectoryEntryTestFactory::RegularFile(name, size, hash);
-=======
-    catalog::DirectoryEntry ToDirectoryEntry() const {
-      bool is_directory = hash.IsNull();
-      if (is_directory)
-        return catalog::DirectoryEntryTestFactory::Directory();
-      return catalog::DirectoryEntryTestFactory::RegularFile();
->>>>>>> 0bf4ec19
     }
   };
   typedef std::vector<File> FileList;
@@ -421,28 +400,16 @@
     --MockCatalog::instances;
   }
 
-<<<<<<< HEAD
-=======
   /**
    * Adds a new catalog to the mounted children list
    * @param child new catalog-child to be added
    */
->>>>>>> 0bf4ec19
   void AddChild(MockCatalog *child);
 
   std::vector<MockCatalog*> GetChildren() const {
     std::vector<MockCatalog*> children_arr;
-<<<<<<< HEAD
     for (unsigned i = 0; i < active_children_.size(); ++i)
       children_arr.push_back(active_children_[i].child);
-    return children_arr;
-  }
-  bool HasParent() const { return parent_ != NULL; }
-  void RemoveChild(MockCatalog *child);
-  InodeRange inode_range() const { return InodeRange(); }
-=======
-    for (unsigned i = 0; i < children_.size(); ++i)
-      children_arr.push_back(children_[i].child);
     return children_arr;
   }
   bool HasParent() const { return parent_ != NULL; }
@@ -451,8 +418,7 @@
    * @param child catalog to be removed form the active catalog list
    */
   void RemoveChild(MockCatalog *child);
-  catalog::InodeRange inode_range() const { return catalog::InodeRange(); }
->>>>>>> 0bf4ec19
+  InodeRange inode_range() const { return InodeRange(); }
   bool OpenDatabase(const std::string &db_path) {
     initialized_ = true;
     if (parent_ != NULL)
@@ -460,34 +426,19 @@
     return true;
   }
   uint64_t max_row_id() const { return std::numeric_limits<uint64_t>::max(); }
-<<<<<<< HEAD
   void set_inode_range(const InodeRange value) { }
   void SetInodeAnnotation(InodeAnnotation *new_annotation) { }
   void SetOwnerMaps(const OwnerMap *uid_map,
                     const OwnerMap *gid_map) { }
   bool IsInitialized() const { return initialized_; }
   MockCatalog* FindSubtree(const PathString &path);
-=======
-  void set_inode_range(const catalog::InodeRange value) { }
-  void SetInodeAnnotation(catalog::InodeAnnotation *new_annotation) { }
-  void SetOwnerMaps(const catalog::OwnerMap *uid_map,
-                    const catalog::OwnerMap *gid_map) { }
-  bool IsInitialized() const { return initialized_; }
-  MockCatalog* FindSubtree(const PathString &path) const;
->>>>>>> 0bf4ec19
   uint64_t GetTTL() const { return 0; }
   bool LookupRawSymlink(const PathString &path,
                                 LinkString *raw_symlink) const { return false; }
   bool LookupPath(const PathString &path,
-<<<<<<< HEAD
                   DirectoryEntry *dirent) const;
   bool ListingPath(const PathString &path,
                    DirectoryEntryList *listing) const;
-=======
-                  catalog::DirectoryEntry *dirent) const;
-  bool ListingPath(const PathString &path,
-                   catalog::DirectoryEntryList *listing) const;
->>>>>>> 0bf4ec19
 
 
  protected:
@@ -532,13 +483,10 @@
   void set_parent(MockCatalog *parent) { parent_ = parent; }
 
  public:
-<<<<<<< HEAD
-=======
   /**
    * Adds the catalog to the unmounted catalog list
    * @param child new catalog to be added to the unmounted catalog list
    */
->>>>>>> 0bf4ec19
   void RegisterNestedCatalog(MockCatalog *child);
   void AddFile(const shash::Any &content_hash,
                const size_t file_size,
@@ -570,16 +518,12 @@
   mutable HashVector  referenced_objects_;
 };
 
-<<<<<<< HEAD
 }
 
-=======
->>>>>>> 0bf4ec19
 //------------------------------------------------------------------------------
 
 namespace catalog {
 
-<<<<<<< HEAD
 template <class CatalogMgrT>
 class CatalogBalancer;
 
@@ -589,13 +533,6 @@
   explicit MockCatalogManager(perf::Statistics *statistics) :
     AbstractCatalogManager<MockCatalog>(statistics), spooler_(new Spooler()),
     max_weight_(5), min_weight_(1), balance_weight_(3) { }
-=======
-
-class MockCatalogManager : public AbstractCatalogManager<MockCatalog> {
- public:
-  explicit MockCatalogManager(perf::Statistics *statistics) :
-    AbstractCatalogManager<MockCatalog>(statistics) { }
->>>>>>> 0bf4ec19
 
   virtual LoadError LoadCatalog(const PathString &mountpoint,
                                 const shash::Any &hash,
@@ -606,7 +543,6 @@
                                  const shash::Any  &catalog_hash,
                                  MockCatalog *parent_catalog);
   MockCatalog* RetrieveRootCatalog() { return GetRootCatalog(); }
-<<<<<<< HEAD
   void AddFile(const DirectoryEntryBase &entry,
                const XattrList &xattrs,
                const std::string &parent_directory)
@@ -616,15 +552,12 @@
                           parent_directory, entry.name().ToString());
   }
 
-=======
->>>>>>> 0bf4ec19
   void RegisterNewCatalog(MockCatalog *new_catalog) {
     string mountpoint_str = new_catalog->root_path();
     PathString mountpoint(mountpoint_str.c_str(), mountpoint_str.length());
     catalog_map_[mountpoint] = new_catalog;
   }
 
-<<<<<<< HEAD
   MockCatalog *FindCatalog(const PathString &path) {
     map<PathString, MockCatalog*>::iterator it;
     string best_match = "";
@@ -662,10 +595,6 @@
   unsigned max_weight_;
   unsigned min_weight_;
   unsigned balance_weight_;
-=======
- protected:
-  map<PathString, MockCatalog*> catalog_map_;
->>>>>>> 0bf4ec19
 };
 
 }  // namespace catalog
