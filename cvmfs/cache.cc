/**
 * This file is part of the CernVM File System.
 *
 * The cache module maintains the local file cache.  Files are
 * staged into the cache by Fetch().  The cache stores files with a name
 * according to their content hash.
 *
 * The procedure is
 *   -# Look in the catalog for content hash
 *   -# If it is in local cache: return file descriptor
 *   -# Otherwise download, store in cache and return fd
 *
 * Each running CVMFS instance has to have a separate cache directory.
 * The local cache directory (directories 00..ff) can be accessed
 * in parallel to a running CVMFS, i.e. files can be deleted for instance
 * anytime.  However, this will confuse the cache database managed by the lru
 * module.
 *
 * Files are created in txn directory first.  At the very latest
 * point they are renamed into their "real" content hash names atomically by
 * rename().  This concept is taken over from GROW-FS.
 *
 * Identical URLs won't be concurrently downloaded.  The first thread performs
 * the download and informs the other, waiting threads on pipes.
 */

#define __STDC_FORMAT_MACROS

#include "cvmfs_config.h"
#include "cache.h"

#include <dirent.h>
#include <errno.h>
#include <fcntl.h>
#include <inttypes.h>
#include <pthread.h>
#include <sys/stat.h>
#include <sys/types.h>
#ifndef __APPLE__
#include <sys/statfs.h>
#endif
#include <unistd.h>

#include <algorithm>
#include <cassert>
#include <cstdio>
#include <cstdlib>
#include <cstring>
#include <map>
#include <vector>

#include "atomic.h"
#include "compression.h"
#include "cvmfs.h"
#include "directory_entry.h"
#include "download.h"
#include "hash.h"
#include "logging.h"
#include "manifest.h"
#include "manifest_fetch.h"
#include "platform.h"
#include "quota.h"
#include "shortstring.h"
#include "signature.h"
#include "smalloc.h"
#include "statistics.h"
#include "util.h"

#ifndef NFS_SUPER_MAGIC
#define NFS_SUPER_MAGIC 0x6969
#endif

using namespace std;  // NOLINT

namespace cache {

uint64_t kBigFile = 25*1024*1024;  // As of 25M, a file is considered "big file"


/**
 * A CallGuard object can be placed at the beginning of a function.  It counts
 * the number of so-annotated functions that are in flight.  The Drainout() call
 * will wait until all functions that have been called so far are finished.
 *
 * The class is used in order to wait for remaining calls when switching into
 * the read-only cache mode.
 */
class CallGuard {
 public:
  CallGuard() {
    int32_t global_drainout = atomic_read32(&global_drainout_);
    drainout_ = (global_drainout != 0);
    if (!drainout_)
      atomic_inc32(&num_inflight_calls_);
  }
  ~CallGuard() {
    if (!drainout_)
      atomic_dec32(&num_inflight_calls_);
  }
  static void Drainout() {
    atomic_cas32(&global_drainout_, 0, 1);
    while (atomic_read32(&num_inflight_calls_) != 0)
      SafeSleepMs(50);
  }
 private:
  bool drainout_;
  static atomic_int32 global_drainout_;
  static atomic_int32 num_inflight_calls_;
};
atomic_int32 CallGuard::num_inflight_calls_ = 0;
atomic_int32 CallGuard::global_drainout_ = 0;


//------------------------------------------------------------------------------


CacheManager::CacheManager()
  : reports_correct_filesize_(true)
  , quota_mgr_(new NoopQuotaManager())
{ }


CacheManager::~CacheManager() {
  delete quota_mgr_;
}


/**
 * Tries to open a file and copies its contents into a newly malloc'd
 * memory area.  User of the function has to free buffer (if successful).
 *
 * @param[in] id content hash of the catalog entry.
 * @param[out] buffer Contents of the file
 * @param[out] size Size of the file
 * \return True if successful, false otherwise.
 */
bool CacheManager::Open2Mem(
  const shash::Any &id,
  unsigned char **buffer,
  uint64_t *size)
{
  *size = 0;
  *buffer = NULL;

  int fd = this->Open(id);
  if (fd < 0)
    return false;

  int64_t s = this->GetSize(fd);
  assert(s >= 0);
  *size = static_cast<uint64_t>(s);

  int64_t retval = 0;
  if (*size > 0) {
    *buffer = static_cast<unsigned char *>(smalloc(*size));
    retval = this->Pread(fd, *buffer, *size, 0);
  } else {
    *buffer = NULL;
  }

  this->Close(fd);
  if ((retval < 0) || (static_cast<uint64_t>(retval) != *size)) {
    free(*buffer);
    *buffer = NULL;
    *size = 0;
    return false;
  }
  return true;
}


/**
 * Commits the memory blob buffer to the given chunk id.  No checking!
 * The hash and the memory blob need to match.
 */
bool CacheManager::CommitFromMem(
  const shash::Any &id,
  const unsigned char *buffer,
  const uint64_t size,
  const string &description)
{
  void *txn = alloca(this->SizeOfTxn());
  int fd = this->StartTxn(id, txn);
  if (fd < 0)
    return false;
  this->CtrlTxn(description, 0, txn);
  int64_t retval = this->Write(buffer, size, txn);
  if ((retval < 0) || (static_cast<uint64_t>(retval) != size)) {
		this->AbortTxn(txn);
    return false;
  }
  retval = this->CommitTxn(txn);
  return retval == 0;
}


//------------------------------------------------------------------------------


int PosixCacheManager::AbortTxn(void *txn, const string &dump_path) {
  Transaction *transaction = reinterpret_cast<Transaction *>(txn);
  LogCvmfs(kLogCache, kLogDebug, "abort %s", transaction->tmp_path.c_str());
  if (dump_path != "") {
    LogCvmfs(kLogCache, kLogDebug, "dumping transaction to %s",
             dump_path.c_str());
    Flush(transaction);
    CopyPath2Path(transaction->tmp_path, dump_path);
  }
  close(transaction->fd);
  int result = unlink(transaction->tmp_path.c_str());
  transaction->~Transaction();
  atomic_dec32(&no_inflight_txns_);
  if (result == -1)
    return -errno;
  return 0;
}


int PosixCacheManager::Close(int fd) {
  int retval = close(fd);
  if (retval != 0)
    return -errno;
  return 0;
}


int PosixCacheManager::CommitTxn(void *txn) {
  Transaction *transaction = reinterpret_cast<Transaction *>(txn);
  int result;
  LogCvmfs(kLogCache, kLogDebug, "commit %s %s",
           transaction->final_path.c_str(), transaction->tmp_path.c_str());

  result = Flush(transaction);
  close(transaction->fd);
  if (result < 0) {
    unlink(transaction->tmp_path.c_str());
    transaction->~Transaction();
    atomic_dec32(&no_inflight_txns_);
    return result;
  }

  if (alien_cache_) {
    int retval = chmod(transaction->tmp_path.c_str(), 0660);
    assert(retval == 0);
  }
  result =
    Rename(transaction->tmp_path.c_str(), transaction->final_path.c_str());
  if (result < 0) {
    LogCvmfs(kLogCache, kLogDebug, "commit failed: %s", strerror(errno));
    unlink(transaction->tmp_path.c_str());
  } else {
    // Success, inform quota manager
    if (transaction->flags & kFlagVolatile) {
      quota_mgr_->InsertVolatile(transaction->id, transaction->size,
                                 transaction->description);
    } else {
      quota_mgr_->Insert(transaction->id, transaction->size,
                         transaction->description);
    }
  }
  transaction->~Transaction();
  atomic_dec32(&no_inflight_txns_);
  return result;
}


PosixCacheManager *PosixCacheManager::Create(
  const string &cache_path,
  const bool alien_cache)
{
  UniquePtr<PosixCacheManager> cache_manager(
    new PosixCacheManager(cache_path, alien_cache));
  assert(cache_manager.IsValid());

  if (cache_manager->alien_cache_) {
    if (!MakeCacheDirectories(cache_path, 0770)) {
      return NULL;
    }
    LogCvmfs(kLogCache, kLogDebug | kLogSyslog,
             "Cache directory structure created.");
    struct statfs cache_buf;
    if ((statfs(cache_path.c_str(), &cache_buf) == 0) &&
        (cache_buf.f_type == NFS_SUPER_MAGIC))
    {
      cache_manager->alien_cache_on_nfs_ = true;
      LogCvmfs(kLogCache, kLogDebug | kLogSyslog,
             "Alien cache is on NFS.");
    }
  } else {
    if (!MakeCacheDirectories(cache_path, 0700))
      return NULL;
  }

  if (FileExists(cache_path + "/cvmfscatalog.cache")) {
    LogCvmfs(kLogCache, kLogDebug | kLogSyslogErr,
             "Not mounting on cvmfs 2.0.X cache");
    return NULL;
  }

  return cache_manager.Release();
}


void PosixCacheManager::CtrlTxn(
  const std::string &description,
  const int flags,
  void *txn)
{
  Transaction *transaction = reinterpret_cast<Transaction *>(txn);
  transaction->description = description;
  transaction->flags = flags;
}


int PosixCacheManager::Flush(Transaction *transaction) {
  if (transaction->buf_pos == 0)
    return 0;
  int written =
    write(transaction->fd, transaction->buffer, transaction->buf_pos);
  if (written < 0)
    return -errno;
  if (static_cast<unsigned>(written) != transaction->buf_pos) {
    transaction->buf_pos -= written;
    return -EIO;
  }
  transaction->buf_pos = 0;
  return 0;
}


inline string PosixCacheManager::GetPathInCache(const shash::Any &id) {
  return cache_path_ + id.MakePathExplicit(1, 2);
}


int64_t PosixCacheManager::GetSize(int fd) {
  platform_stat64 info;
  int retval = platform_fstat(fd, &info);
  if (retval != 0)
    return -errno;
  return info.st_size;
}


int PosixCacheManager::Open(const shash::Any &id) {
  const string path = GetPathInCache(id);
  int result = open(path.c_str(), O_RDONLY);

  if (result >= 0) {
    LogCvmfs(kLogCache, kLogDebug, "hit %s", path.c_str());
    // platform_disable_kcache(result);
    quota_mgr_->Touch(id);
  } else {
    result = -errno;
    LogCvmfs(kLogCache, kLogDebug, "miss %s (%d)", path.c_str(), result);
  }
  return result;
}


int PosixCacheManager::OpenFromTxn(void *txn) {
  Transaction *transaction = reinterpret_cast<Transaction *>(txn);
  int retval = Flush(transaction);
  if (retval < 0)
    return retval;
  int fd_rdonly = open(transaction->tmp_path.c_str(), O_RDONLY);
  if (fd_rdonly == -1)
    return -errno;
  return fd_rdonly;
}


int64_t PosixCacheManager::Pread(
  int fd,
  void *buf,
  uint64_t size,
  uint64_t offset)
{
  int64_t result = pread(fd, buf, size, offset);
  if (result < 0)
    return -errno;
  return result;
}


int PosixCacheManager::Rename(const char *oldpath, const char *newpath) {
  int result;
  if (!alien_cache_on_nfs_) {
    result = rename(oldpath, newpath);
    if (result < 0)
      return -errno;
    return 0;
  }

  result = link(oldpath, newpath);
  if (result < 0) {
    if (errno == EEXIST)
      LogCvmfs(kLogCache, kLogDebug, "%s already existed, ignoring", newpath);
    else
      return -errno;
  }
  result = unlink(oldpath);
  if (result < 0)
    return -errno;
  return 0;
}


int PosixCacheManager::Reset(void *txn) {
  Transaction *transaction = reinterpret_cast<Transaction *>(txn);
  transaction->buf_pos = 0;
  int retval = lseek(transaction->fd, 0, SEEK_SET);
  if (retval < 0)
    return -errno;
  retval = ftruncate(transaction->fd, 0);
  if (retval < 0)
    return -errno;
  return 0;
}


int PosixCacheManager::StartTxn(const shash::Any &id, void *txn) {
  atomic_inc32(&no_inflight_txns_);
  if (cache_mode_ == kCacheReadOnly) {
    atomic_dec32(&no_inflight_txns_);
    return -EROFS;
  }

  Transaction *transaction = new (txn) Transaction(id, GetPathInCache(id));
  const unsigned temp_path_len = txn_template_path_.length();

  char template_path[temp_path_len + 1];
  memcpy(template_path, &txn_template_path_[0], temp_path_len);
  template_path[temp_path_len] = '\0';
  transaction->fd = mkstemp(template_path);
  if (transaction->fd == -1) {
    transaction->~Transaction();
    atomic_dec32(&no_inflight_txns_);
    return -errno;
  }

  LogCvmfs(kLogCache, kLogDebug, "start transaction on %s has result %d",
           template_path, transaction->fd);
  transaction->tmp_path = template_path;
  return transaction->fd;
}


void PosixCacheManager::TearDown2ReadOnly() {
  cache_mode_ = kCacheReadOnly;
  while (atomic_read32(&no_inflight_txns_) != 0)
    SafeSleepMs(50);

  QuotaManager *old_manager = quota_mgr_;
  quota_mgr_ = new NoopQuotaManager();
  delete old_manager;

  // TODO(jblomer): Hacks, should be handled elsewhere
  unlink(("running." + *cvmfs::repository_name_).c_str());
  LogCvmfs(kLogCache, kLogSyslog, "switch to read-only cache mode");
  SetLogMicroSyslog("");
}


int64_t PosixCacheManager::Write(const void *buf, uint64_t size, void *txn) {
  Transaction *transaction = reinterpret_cast<Transaction *>(txn);
  uint64_t written = 0;
  while (written < size) {
    if (transaction->buf_pos == sizeof(transaction->buffer)) {
      int retval = Flush(transaction);
      if (retval != 0) {
        transaction->size += written;
        return retval;
      }
    }
    uint64_t remaining = size - written;
    uint64_t space_in_buffer =
      sizeof(transaction->buffer) - transaction->buf_pos;
    uint64_t batch_size = std::min(remaining, space_in_buffer);
    memcpy(transaction->buffer + transaction->buf_pos, buf, batch_size);
    transaction->buf_pos += batch_size;
    written += batch_size;
  }
  transaction->size += written;
  return written;
}


//------------------------------------------------------------------------------


/**
 * Everything that should be reused per thread
 */
struct ThreadLocalStorage {
  int pipe_wait[2];
  vector<int> other_pipes_waiting;
  download::JobInfo download_job;
};

typedef map< shash::Any, vector<int> * > ThreadQueues;

string *cache_path_ = NULL;
bool alien_cache_ = false;
bool alien_cache_on_nfs_ = false;
/**
 * Maps currently downloaded chunks to an array of writer's ends of a pipe to
 * signal the waiting threads when the download has finished.
 */
ThreadQueues *queues_download_ = NULL;
pthread_mutex_t lock_queues_download_ = PTHREAD_MUTEX_INITIALIZER;
pthread_key_t thread_local_storage_;
vector<ThreadLocalStorage *> *tls_blocks_;
pthread_mutex_t lock_tls_blocks_ = PTHREAD_MUTEX_INITIALIZER;
atomic_int64 num_download_;

CacheModes cache_mode_;


static void CleanupTLS(ThreadLocalStorage *tls) {
  close(tls->pipe_wait[0]);
  close(tls->pipe_wait[1]);
  delete tls;
}


static void TLSDestructor(void *data) {
  ThreadLocalStorage *tls = static_cast<ThreadLocalStorage *>(data);
  pthread_mutex_lock(&lock_tls_blocks_);
  for (vector<ThreadLocalStorage *>::iterator i = tls_blocks_->begin(),
       iEnd = tls_blocks_->end(); i != iEnd; ++i)
  {
    if ((*i) == tls) {
      tls_blocks_->erase(i);
      break;
    }
  }
  pthread_mutex_unlock(&lock_tls_blocks_);
  CleanupTLS(tls);
}


/**
 * Initializes the cache directory with the 256 subdirectories and /txn.
 *
 * \return True on success, false otherwise
 */
bool Init(const string &cache_path, const bool alien_cache) {
  cache_mode_ = kCacheReadWrite;
  cache_path_ = new string(cache_path);
  alien_cache_ = alien_cache;
  queues_download_ = new ThreadQueues();
  tls_blocks_ = new vector<ThreadLocalStorage *>();
  atomic_init64(&num_download_);

  if (alien_cache_) {
    if (!MakeCacheDirectories(cache_path, 0770)) {
      return false;
    }
    LogCvmfs(kLogCache, kLogDebug | kLogSyslog,
             "Cache directory structure created.");
    struct statfs cache_buf;
    if ((statfs(cache_path.c_str(), &cache_buf) == 0) &&
        (cache_buf.f_type == NFS_SUPER_MAGIC))
    {
      alien_cache_on_nfs_ = true;
      LogCvmfs(kLogCache, kLogDebug | kLogSyslog,
             "Alien cache is on NFS.");
    }
  } else {
    if (!MakeCacheDirectories(cache_path, 0700))
      return false;
  }

  if (FileExists(cache_path + "/cvmfscatalog.cache")) {
    LogCvmfs(kLogCache, kLogStderr | kLogSyslogErr,
             "Not mounting on cvmfs 2.0.X cache");
    return false;
  }

  int retval = pthread_key_create(&thread_local_storage_, TLSDestructor);
  assert(retval == 0);

  return true;
}


void Fini() {
  pthread_mutex_lock(&lock_tls_blocks_);
  for (unsigned i = 0; i < tls_blocks_->size(); ++i)
    CleanupTLS((*tls_blocks_)[i]);
  pthread_mutex_unlock(&lock_tls_blocks_);
  pthread_key_delete(thread_local_storage_);
  delete cache_path_;
  delete queues_download_;
  delete tls_blocks_;
  cache_path_ = NULL;
  queues_download_ = NULL;
  tls_blocks_ = NULL;
}


CacheModes GetCacheMode() {
  return cache_mode_;
}

void TearDown2ReadOnly() {
  cache_mode_ = kCacheReadOnly;
  CallGuard::Drainout();
  // TODO-QUOTAMGR
  //  quota::Fini();
  //  unlink(("running." + *cvmfs::repository_name_).c_str());
  LogCvmfs(kLogCache, kLogSyslog, "switch to read-only cache mode");
  SetLogMicroSyslog("");
}


/**
 * Transforms a catalog entry into a name for local cache.
 *
 * @param[in] id content hash of the catalog entry.
 * \return Absolute path in local cache.
 */
static inline string GetPathInCache(const shash::Any &id) {
  return *cache_path_ + "/" + id.MakePathWithoutSuffix();
}


/**
 * Transform a catalog entry into a temporary name in txn-directory.
 *
 * @param[in] id content hash of the catalog entry.
 * \return Absolute path in local cache txn-directory.
 */
static inline string GetTempName()
{
  return *cache_path_ + "/txn/" + "fetchXXXXXX";
}


/**
 * Tries to open a catalog entry in local cache.
 *
 * @param[in] id content hash of the catalog entry.
 * \return A file descriptor if file is in cache.  Error code of open() else.
 */
int Open(const shash::Any &id) {
  const string path = GetPathInCache(id);
  int result = ::open(path.c_str(), O_RDONLY);

  if (result >= 0) {
    LogCvmfs(kLogCache, kLogDebug, "hit %s", path.c_str());
    // platform_disable_kcache(result);
  } else {
    result = -errno;
    LogCvmfs(kLogCache, kLogDebug, "miss %s (%d)", path.c_str(), result);
  }

  return result;
}


/**
 * Tries to open a file and copies its contents into a newly malloced
 * memory area.  User of the function has to free buffer (if successful).
 *
 * @param[in] id content hash of the catalog entry.
 * @param[out] buffer Contents of the file
 * @param[out] size Size of the file
 * \return True if successful, false otherwise.
 */
static bool Open2Mem(const shash::Any &id,
                     unsigned char **buffer, uint64_t *size)
{
  *size = 0;
  *buffer = NULL;

  int fd = cache::Open(id);
  if (fd < 0)
    return false;

  platform_stat64 info;
  if (platform_fstat(fd, &info) != 0) {
    close(fd);
    return false;
  }

  *size = info.st_size;
  *buffer = static_cast<unsigned char *>(smalloc(*size));

  int64_t retval = read(fd, *buffer, *size);
  if ((retval < 0) || (static_cast<uint64_t>(retval) != *size)) {
    close(fd);
    free(*buffer);
    *buffer = NULL;
    *size = 0;
    return false;
  }

  close(fd);
  return true;
}


/**
 * Starts a "transaction" based on a catalog entry, i.e. start download in a
 * temporary file.
 *
 * @param[in] id content hash of the catalog entry.
 * @param[out] path Absolute path of the file in local cache after commit
 * @param[out] temp_path Absolute path of the temporoary file in local cache
 * \return File descriptor of temporary file, error code of mkstemp() else
 */
static int StartTransaction(const shash::Any &id,
                            string *final_path, string *temp_path)
{
  if (cache_mode_ == kCacheReadOnly)
    return -EROFS;

  int result;
  *final_path = GetPathInCache(id);
  *temp_path = GetTempName();
  const unsigned temp_path_length = temp_path->length();

  char template_path[temp_path_length + 1];
  memcpy(template_path, &(*temp_path)[0], temp_path_length);
  template_path[temp_path_length] = '\0';
  result = ::mkstemp(template_path);
  if (result == -1)
    result = -errno;

  LogCvmfs(kLogCache, kLogDebug, "start transaction on %s has result %d",
           template_path, result);

  *temp_path = template_path;
  return result;
}


/**
 * Aborts a file download started with StartTransaction() and cleans
 * temporoary storage.
 *
 * @param[in] temp_path Absolute path of the temporoary file in local cache
 * \return Zero on success, error code of unlink() else.
 */
static int AbortTransaction(const string &temp_path) {
  LogCvmfs(kLogCache, kLogDebug, "abort %s", temp_path.c_str());

  int result = unlink(temp_path.c_str());
  if (result == -1)
    return -errno;
  return result;
}


/**
 * Renames a file.  If using alien_cache on NFS, need to avoid deleting
 * an existing file that was created by more than one node, so use
 * link()/unlink() to rename, and ignore if the file already exists.
 *
 * @param[in] oldpath Absolute path of the file to rename
 * @param[in] newpath Absolute path to rename the file to
 * \return Zero on success, non-zero else.
 */

static int Rename(const char *oldpath, const char *newpath) {
  if (!alien_cache_on_nfs_) {
    return rename(oldpath, newpath);
  }

  int result = link(oldpath, newpath);
  if (result < 0) {
    if (errno == EEXIST)
      LogCvmfs(kLogCache, kLogDebug, "%s already existed, ignoring", newpath);
    else
      return(result);
  }
  return(unlink(oldpath));
}


/**
 * Commits a file download started with StartTransaction(), i.e. renames
 * the temporary file to its real content hash name.
 *
 * If the cache is managed (quota / lru), it also inserts the file into
 * the lru database.
 *
 * @param[in] final_path Absolute content hash path of the file in local cache
 * @param[in] temp_path Absolute path of the temporoary file in local cache
 * @param[in] cvmfs_path Path of the chunk as seen in cvmfs
 * @param[in] hash Content hash of the file
 * @param[in] size Decompressed size of the file
 * \return Zero on success, non-zero else.
 */
static int CommitTransaction(const string &final_path,
                             const string &temp_path,
                             const string &cvmfs_path,
                             const shash::Any &hash,
                             const bool volatile_content,
                             const uint64_t size)
{
  int result;
  LogCvmfs(kLogCache, kLogDebug, "commit %s %s",
           final_path.c_str(), temp_path.c_str());

  if (alien_cache_) {
    int retval = chmod(temp_path.c_str(), 0660);
    assert(retval == 0);
  }
  result = Rename(temp_path.c_str(), final_path.c_str());
  if (result < 0) {
    result = -errno;
    LogCvmfs(kLogCache, kLogDebug, "commit failed: %s", strerror(errno));
    unlink(temp_path.c_str());
  } else {
    // TODO-QUOTAMGR
    /*if (volatile_content) {
      quota::InsertVolatile(hash, size, cvmfs_path);
    } else {
      quota::Insert(hash, size, cvmfs_path);
    }*/
  }

  return result;
}


/**
 * Commits the memory blob buffer to the given chunk id and name on cvmfs.
 * No checking! The hash and the memory blob need to match.
 */
static bool CommitFromMem(const shash::Any &id, const unsigned char *buffer,
                          const uint64_t size, const std::string &cvmfs_path)
{
  string temp_path;
  string final_path;

  int fd = StartTransaction(id, &final_path, &temp_path);
  if (fd < 0)
    return false;

  ssize_t retval = write(fd, buffer, size);
  close(fd);
  if ((retval < 0) || (static_cast<uint64_t>(retval) != size)) {
    AbortTransaction(temp_path);
    return false;
  }

  const bool volatile_content = false;
  return CommitTransaction(final_path, temp_path, cvmfs_path, id,
                           volatile_content, size) == 0;
}


/**
 * Returns a read-only file descriptor for a specific catalog entry, which could
 * be a complete file in the CAS as well as a chunk of a file.
 * After successful call, the data resides in local cache.
 * File is downloaded via HTTP if it is not in the local cache.
 * If multiple concurrent requests arrive for a file, the requests are queued
 * and only the first one performs the download.
 *
 * @param[in] checksum     content hash of the file to be fetched
 * @param[in] size         the required disk size of the downloaded data chunk
 * @param[in] cvmfs_path   Path of the chunk as seen in cvmfs
 *
 * \return Read-only file descriptor for the file pointing into local cache.
 *         On failure a negative error code.
 */
static int Fetch(const shash::Any &checksum,
                 const uint64_t    size,
                 const string     &cvmfs_path,
                 const bool        volatile_content,
                 download::DownloadManager *download_manager)
{
  CallGuard call_guard;
  int fd_return;  // Read-only file descriptor that is returned
  int retval;

  // Try to open from local cache
  if ((fd_return = cache::Open(checksum)) >= 0) {
    LogCvmfs(kLogCache, kLogDebug, "hit: %s", cvmfs_path.c_str());

    // TODO-QUOTAMGR
    //if (cache_mode_ == kCacheReadWrite)
    //  quota::Touch(checksum);
    return fd_return;
  }

  if (cache_mode_ == kCacheReadOnly)
    return -EROFS;

  // TODO-QUOTAMGR
  /*if (size > quota::GetMaxFileSize()) {
    LogCvmfs(kLogCache, kLogDebug, "file too big for lru cache (%"PRIu64" "
                                   "requested but only %"PRIu64" bytes free)",
             size, quota::GetMaxFileSize());
    return -ENOSPC;
  }*/

  // Opportunitically clean up cache for large files
  // TODO-QUOTAMGR
  /*
  if ((size >= kBigFile) && (quota::GetCapacity() > 0)) {
    assert(quota::GetCapacity() >= size);
    quota::Cleanup(quota::GetCapacity() - size);
  }*/

  // Initialize TLS
  ThreadLocalStorage *tls = static_cast<ThreadLocalStorage *>(
                            pthread_getspecific(thread_local_storage_));
  if (tls == NULL) {
    tls = new ThreadLocalStorage();
    retval = pipe(tls->pipe_wait);
    assert(retval == 0);
    tls->download_job.destination = download::kDestinationFile;
    tls->download_job.compressed = true;
    tls->download_job.probe_hosts = true;
    retval = pthread_setspecific(thread_local_storage_, tls);
    assert(retval == 0);
    pthread_mutex_lock(&lock_tls_blocks_);
    tls_blocks_->push_back(tls);
    pthread_mutex_unlock(&lock_tls_blocks_);
  }

  // Lock queue and start downloading or enqueue
  pthread_mutex_lock(&lock_queues_download_);
  ThreadQueues::iterator iDownloadQueue = queues_download_->find(checksum);
  if (iDownloadQueue != queues_download_->end()) {
    LogCvmfs(kLogCache, kLogDebug, "waiting for download of %s",
             cvmfs_path.c_str());

    iDownloadQueue->second->push_back(tls->pipe_wait[1]);
    pthread_mutex_unlock(&lock_queues_download_);
    ReadPipe(tls->pipe_wait[0], &fd_return, sizeof(int));

    LogCvmfs(kLogCache, kLogDebug, "received from another thread fd %d for %s",
             fd_return, cvmfs_path.c_str());
    return fd_return;
  } else {
    // Seems we are the first one, check again in the cache (race condition)
    fd_return = cache::Open(checksum);
    if (fd_return >= 0) {
      pthread_mutex_unlock(&lock_queues_download_);
      // TODO-QUOTAMGR
      //quota::Touch(checksum);
      return fd_return;
    }

    // Create a new queue for this chunk
    (*queues_download_)[checksum] = &tls->other_pipes_waiting;
    pthread_mutex_unlock(&lock_queues_download_);
  }

  // The download path starts here
  LogCvmfs(kLogCache, kLogDebug, "downloading %s", cvmfs_path.c_str());
  atomic_inc64(&num_download_);

  const string url = "/data/" + checksum.MakePath();
  string final_path;
  string temp_path;
  int fd;  // Used to write the downloaded file
  FILE *f = NULL;
  int result = -EIO;

  fd = StartTransaction(checksum, &final_path, &temp_path);
  if (fd < 0) {
    LogCvmfs(kLogCache, kLogDebug, "could not start transaction on %s",
             final_path.c_str());
    result = fd;
    goto fetch_finalize;
  }

  f = fdopen(fd, "w");
  if (!f) {
    result = -errno;
    LogCvmfs(kLogCache, kLogDebug, "could not fdopen %s", final_path.c_str());
    goto fetch_finalize;
  }

  LogCvmfs(kLogCache, kLogDebug, "miss: %s %s",
           cvmfs_path.c_str(), url.c_str());

  tls->download_job.url = &url;
  tls->download_job.destination_file = f;
  tls->download_job.expected_hash = &checksum;
  tls->download_job.extra_info = &cvmfs_path;
  download_manager->Fetch(&tls->download_job);

  if (tls->download_job.error_code == download::kFailOk) {
    LogCvmfs(kLogCache, kLogDebug, "finished downloading of %s", url.c_str());

    // Check decompressed size (a cross check just in case)
    platform_stat64 stat_info;
    stat_info.st_size = -1;
    // allow size to be zero if alien cache, because hadoop-fuse-dfs
    //   returns size zero for a while
    if ((platform_fstat(fileno(f), &stat_info) != 0) ||
         ((stat_info.st_size != (int64_t)size) &&
         (!alien_cache_ || (stat_info.st_size != 0))))
    {
      LogCvmfs(kLogCache, kLogDebug | kLogSyslogErr,
               "size check failure for %s, expected %lu, got %ld",
               url.c_str(), size, stat_info.st_size);
      if (!CopyPath2Path(temp_path, *cache_path_ + "/quarantaine/" +
                         checksum.ToString()))
      {
        LogCvmfs(kLogCache, kLogDebug | kLogSyslogErr,
                 "failed to move %s to quarantaine", temp_path.c_str());
      }
      result = -EIO;
      goto fetch_finalize;
    }

    LogCvmfs(kLogCache, kLogDebug, "trying to commit %s", final_path.c_str());
    fclose(f);
    fd = -1;
    fd_return = ::open(temp_path.c_str(), O_RDONLY);
    if (fd_return < 0) {
      result = -errno;
      goto fetch_finalize;
    }
    result = cache::CommitTransaction(final_path, temp_path, cvmfs_path,
                                      checksum, volatile_content, size);
    if (result == 0) {
      platform_disable_kcache(fd_return);
      result = fd_return;
    } else {
      close(fd_return);
    }
  }

 fetch_finalize:
  // Cleanup
  LogCvmfs(kLogCache, kLogDebug, "finalizing download of %s",
           cvmfs_path.c_str());
  if (result < 0) {
    LogCvmfs(kLogCache, kLogDebug | kLogSyslogErr,
             "failed to fetch %s (hash: %s, error %d)", cvmfs_path.c_str(),
             checksum.ToString().c_str(), tls->download_job.error_code);
  }
  if (fd >= 0) {
    if (f) {
      fclose(f);
    } else {
      close(fd);
    }
    AbortTransaction(temp_path);
  }

  // Signal the waiting threads and remove the queue
  pthread_mutex_lock(&lock_queues_download_);
  for (unsigned i = 0, s = tls->other_pipes_waiting.size(); i < s; ++i) {
    int fd_dup = (result >= 0) ? dup(result) : result;
    WritePipe(tls->other_pipes_waiting[i], &fd_dup, sizeof(int));
  }
  tls->other_pipes_waiting.clear();
  queues_download_->erase(checksum);
  pthread_mutex_unlock(&lock_queues_download_);

  return result;
}


/**
 * Returns a read-only file descriptor for a specific catalog entry.
 * After successful call, the file resides in local cache.
 *
 * @param[in] d           Demanded catalog entry
 * @param[in] cvmfs_path  Path of the chunk as seen in cvmfs
 * \return Read-only file descriptor for the file pointing into local cache.
 *         On failure a negative error code.
 */
int FetchDirent(const catalog::DirectoryEntry &d,
                const string &cvmfs_path,
                const bool volatile_content,
                download::DownloadManager *download_manager)
{
  return Fetch(d.checksum(),
               d.size(),
               cvmfs_path,
               volatile_content,
               download_manager);
}


/**
 * Returns a read-only file descriptor for a specific file chunk
 * After successful call, the file chunk resides in local cache.
 *
 * @param[in] chunk       Demanded file chunk
 * @param[in] cvmfs_path  Path of the full file as seen in cvmfs
 * \return Read-only file descriptor for the file pointing into local cache.
 *         On failure a negative error code.
 */
int FetchChunk(const FileChunk &chunk,
               const string &cvmfs_path,
               const bool volatile_content,
               download::DownloadManager *download_manager)
{
  return Fetch(chunk.content_hash(),
               chunk.size(),
               cvmfs_path,
               volatile_content,
               download_manager);
}


int64_t GetNumDownloads() {
  return atomic_read64(&num_download_);
}


CatalogManager::CatalogManager(const string &repo_name,
                               signature::SignatureManager *signature_manager,
                               download::DownloadManager *download_manager,
                               perf::Statistics *statistics)
                             : AbstractCatalogManager(statistics) {
  LogCvmfs(kLogCache, kLogDebug, "constructing cache catalog manager");
  repo_name_ = repo_name;
  signature_manager_ = signature_manager;
  download_manager_ = download_manager;
  offline_mode_ = false;
  loaded_inodes_ = all_inodes_ = 0;
  n_certificate_hits_ = statistics->Register("cache.n_certificate_hits",
      "Number of certificate hits");
  n_certificate_misses_ = statistics->Register("cache.n_certificate_misses",
      "Number of certificate misses");
}


/**
 * Specialized initialization that uses a fixed root hash.
 */
bool CatalogManager::InitFixed(const shash::Any &root_hash) {
  LogCvmfs(kLogCatalog, kLogDebug, "Initialize catalog with root hash %s",
           root_hash.ToString().c_str());
  WriteLock();
  bool attached = MountCatalog(PathString("", 0), root_hash, NULL);
  Unlock();

  if (!attached) {
    LogCvmfs(kLogCatalog, kLogDebug, "failed to initialize root catalog");
  }

  return attached;
}


catalog::Catalog *CatalogManager::CreateCatalog(
  const PathString  &mountpoint,
  const shash::Any  &catalog_hash,
  catalog::Catalog  *parent_catalog
) {
  mounted_catalogs_[mountpoint] = loaded_catalogs_[mountpoint];
  loaded_catalogs_.erase(mountpoint);
  return new catalog::Catalog(mountpoint, catalog_hash, parent_catalog);
}


/**
 * Triggered when the catalog is attached (db file opened)
 */
void CatalogManager::ActivateCatalog(catalog::Catalog *catalog) {
  const catalog::Counters &counters =
                    const_cast<const catalog::Catalog*>(catalog)->GetCounters();
  if (catalog->IsRoot()) {
    all_inodes_ = counters.GetAllEntries();
  }
  loaded_inodes_ += counters.GetSelfEntries();
}


catalog::LoadError CatalogManager::LoadCatalogCas(const shash::Any &hash,
                                                  const string &cvmfs_path,
                                                  std::string *catalog_path)
{
  assert(hash.suffix == shash::kSuffixCatalog);

  CallGuard call_guard;
  int64_t size;
  int retval;
  bool pin_retval;

  // Try from cache
  const string cache_path = *cache_path_ + "/" + hash.MakePathWithoutSuffix();
  if (alien_cache_) {
    *catalog_path = cache_path;
    if (FileExists(cache_path)) {
      // on alien cache, if the file exists, just use it
      LogCvmfs(kLogCache, kLogDebug, "found catalog %s in alien cache",
               hash.ToString().c_str());
      return catalog::kLoadNew;
    }
  } else {
    *catalog_path = cache_path + "T";
    retval = Rename(cache_path.c_str(), catalog_path->c_str());
    if (retval == 0) {
      LogCvmfs(kLogCache, kLogDebug, "found catalog %s in cache",
               hash.ToString().c_str());

      if (cache_mode_ == kCacheReadWrite) {
        size = GetFileSize(catalog_path->c_str());
        //TODO-QUOTAMGR
        /*
        pin_retval = quota::Pin(hash, uint64_t(size), cvmfs_path, true);
        if (!pin_retval) {
          quota::Remove(hash);
          unlink(catalog_path->c_str());
          LogCvmfs(kLogCache, kLogDebug | kLogSyslogErr,
                   "failed to pin cached copy of catalog %s (no space)",
                   hash.ToString().c_str());
          return catalog::kLoadNoSpace;
        }
        */
      }
      // Pinned, can be safely renamed
      retval = Rename(catalog_path->c_str(), cache_path.c_str());
      *catalog_path = cache_path;
      return catalog::kLoadNew;
    }
  }

  if (cache_mode_ == kCacheReadOnly)
    return catalog::kLoadFail;

  // Download
  string temp_path;
  int catalog_fd = StartTransaction(hash, catalog_path, &temp_path);
  if (catalog_fd < 0)
    return catalog::kLoadFail;

  FILE *catalog_file = fdopen(catalog_fd, "w");
  if (!catalog_file) {
    AbortTransaction(temp_path);
    return catalog::kLoadFail;
  }

  const string url = "/data/" + hash.MakePath();
  download::JobInfo download_catalog(&url, true, true, catalog_file, &hash);
  download_catalog.extra_info = &cvmfs_path;
  download_manager_->Fetch(&download_catalog);
  fclose(catalog_file);
  if (download_catalog.error_code != download::kFailOk) {
    LogCvmfs(kLogCache, kLogDebug | kLogSyslogErr,
             "unable to load catalog with key %s (%d - %s)",
             hash.ToString().c_str(), download_catalog.error_code,
             download::Code2Ascii(download_catalog.error_code));
    AbortTransaction(temp_path);
    backoff_throttle_.Throttle();
    return catalog::kLoadFail;
  }

  //TODO-QUOTAMGR
  size = GetFileSize(temp_path.c_str());
  /*
  if (uint64_t(size) > quota::GetMaxFileSize()) {
    LogCvmfs(kLogCache, kLogDebug | kLogSyslogErr,
             "failed to load catalog %s (too big)",
             hash.ToString().c_str());
    AbortTransaction(temp_path);
    backoff_throttle_.Throttle();
    return catalog::kLoadNoSpace;
  }*/

  // Instead of commit, manually rename and pin, otherwise there is a race
  //TODO-QUOTAMGR
  pin_retval =0;
  /*
  pin_retval = quota::Pin(hash, uint64_t(size), cvmfs_path, true);
  if (!pin_retval) {
    LogCvmfs(kLogCache, kLogDebug | kLogSyslogErr,
             "failed to pin catalog %s (no space)", hash.ToString().c_str());
    AbortTransaction(temp_path);
    backoff_throttle_.Throttle();
    return catalog::kLoadNoSpace;
  }*/

  retval = chmod(temp_path.c_str(), 0660);
  assert(retval == 0);
  retval = Rename(temp_path.c_str(), catalog_path->c_str());
  if (retval != 0) {
    //TODO-QUOTAMGR
    //quota::Remove(hash);
    backoff_throttle_.Throttle();
    return catalog::kLoadFail;
  }
  return catalog::kLoadNew;
}


catalog::LoadError CatalogManager::LoadCatalog(const PathString  &mountpoint,
                                               const shash::Any  &hash,
                                               std::string       *catalog_path,
                                               shash::Any        *catalog_hash)
{
  CallGuard call_guard;
  string cvmfs_path = "file catalog at " + repo_name_ + ":" +
    (mountpoint.IsEmpty() ?
      "/" : string(mountpoint.GetChars(), mountpoint.GetLength()));
  bool retval;

  // send the catalog hash to a blind memory position if it zero (save some ifs)
  shash::Any blind_hash;
  if (catalog_hash == NULL) {
    catalog_hash = &blind_hash;
  }

  // Load a particular catalog
  if (!hash.IsNull()) {
    cvmfs_path += " (" + hash.ToString() + ")";
    catalog::LoadError load_error = LoadCatalogCas(hash, cvmfs_path,
                                                   catalog_path);
    if (load_error == catalog::kLoadNew)
      loaded_catalogs_[mountpoint] = hash;
    *catalog_hash = hash;
    return load_error;
  }

  // Happens only on init/remount, i.e. quota won't delete a cached catalog
  string checksum_path = quota::checksum_file_prefix + "." + repo_name_;
  if (alien_cache_ && !FileExists(checksum_path)) {
    // In case the alien cache has been preloaded, the .cvmfschecksum file
    // must be read from the alien cache instead of the client cache
    checksum_path = (*cache_path_) + "/" + checksum_path;
  }
  shash::Any cache_hash;
  uint64_t cache_last_modified = 0;

  // Load local checksum
  FILE *file_checksum = fopen(checksum_path.c_str(), "r");
  char tmp[128];
  int read_bytes;
  if (file_checksum && (read_bytes = fread(tmp, 1, 128, file_checksum)) > 0) {
    // Separate hash from timestamp
    int separator_pos = 0;
    for (; (separator_pos < read_bytes) && (tmp[separator_pos] != 'T');
         ++separator_pos) { }
    cache_hash = shash::MkFromHexPtr(shash::HexPtr(string(tmp, separator_pos)),
                                     shash::kSuffixCatalog);
    if (!FileExists(*cache_path_ + "/" + cache_hash.MakePathWithoutSuffix())) {
      LogCvmfs(kLogCache, kLogDebug, "found checksum hint without catalog");
      cache_hash = shash::Any();
    } else {
      // Get local last modified time
      string str_modified;
      if ((tmp[separator_pos] == 'T') && (read_bytes > (separator_pos+1))) {
        str_modified = string(tmp+separator_pos+1,
                              read_bytes-(separator_pos+1));
        cache_last_modified = String2Uint64(str_modified);
        LogCvmfs(kLogCache, kLogDebug, "cached copy publish date %s",
                 StringifyTime(cache_last_modified, true).c_str());
      }
    }
  } else {
    LogCvmfs(kLogCache, kLogDebug, "unable to read local checksum");
  }
  if (file_checksum) fclose(file_checksum);

  // Load and verify remote checksum
  manifest::Failures manifest_failure;
  cache::ManifestEnsemble ensemble(this);
  manifest_failure = manifest::Fetch("", repo_name_, cache_last_modified,
                                     &cache_hash, signature_manager_,
                                     download_manager_,
                                     &ensemble);
  if (manifest_failure != manifest::kFailOk) {
    LogCvmfs(kLogCache, kLogDebug, "failed to fetch manifest (%d - %s)",
             manifest_failure, manifest::Code2Ascii(manifest_failure));
<<<<<<< HEAD
    if (!cache_hash.IsNull()) {
      if (catalog_path) {
        if (cache_mode_ == kCacheReadWrite) {
          *catalog_path = *cache_path_ + cache_hash.MakePathExplicit(1, 2);
          //TODO-QUOTAMGR
          /*
          int64_t size = GetFileSize(*catalog_path);
          retval = quota::Pin(cache_hash, uint64_t(size),
                              cvmfs_path, true);
          if (!retval) {
            LogCvmfs(kLogCache, kLogDebug | kLogSyslogErr,
                     "failed to pin cached root catalog (no space)");
            return catalog::kLoadFail;
          }*/
=======
    if (!cache_hash.IsNull() && catalog_path) {
      if (cache_mode_ == kCacheReadWrite) {
        *catalog_path = *cache_path_ + "/" + cache_hash.MakePathWithoutSuffix();
        int64_t size = GetFileSize(*catalog_path);
        retval = quota::Pin(cache_hash, uint64_t(size),
                            cvmfs_path, true);
        if (!retval) {
          LogCvmfs(kLogCache, kLogDebug | kLogSyslogErr,
                   "failed to pin cached root catalog (no space)");
          return catalog::kLoadFail;
>>>>>>> 9d164c09
        }
      }
      loaded_catalogs_[mountpoint] = cache_hash;
      *catalog_hash = cache_hash;
      offline_mode_ = true;

      return catalog::kLoadUp2Date;
    }
    return catalog::kLoadFail;
  }

  offline_mode_ = false;
  cvmfs_path += " (" + ensemble.manifest->catalog_hash().ToString() + ")";
  LogCvmfs(kLogCache, kLogDebug, "remote checksum is %s",
           ensemble.manifest->catalog_hash().ToString().c_str());

  // Short way out, use cached copy
  if (ensemble.manifest->catalog_hash() == cache_hash) {
    if (catalog_path) {
      *catalog_path = *cache_path_ + "/" + cache_hash.MakePathWithoutSuffix();
      // quota::Pin is only effective on first load, afterwards it is a NOP
      if (cache_mode_ == kCacheReadWrite) {
        //TODO-QUOTAMGR
        /*
        int64_t size = GetFileSize(*catalog_path);
        retval = quota::Pin(cache_hash, uint64_t(size),
                            cvmfs_path, true);
        if (!retval) {
          LogCvmfs(kLogCache, kLogDebug | kLogSyslogErr,
                   "failed to pin cached root catalog (no space)");
          return catalog::kLoadNoSpace;
        }*/
      }
      loaded_catalogs_[mountpoint] = cache_hash;
      *catalog_hash = cache_hash;
      return catalog::kLoadUp2Date;
    } else {
      loaded_catalogs_[mountpoint] = cache_hash;
      *catalog_hash = cache_hash;
      return catalog::kLoadUp2Date;
    }
  }
  if (!catalog_path)
    return catalog::kLoadNew;

  if (cache_mode_ == kCacheReadOnly)
    return catalog::kLoadFail;

  // Load new catalog
  catalog::LoadError load_retval =
    LoadCatalogCas(ensemble.manifest->catalog_hash(), cvmfs_path, catalog_path);
  if (load_retval != catalog::kLoadNew)
    return load_retval;
  loaded_catalogs_[mountpoint] = ensemble.manifest->catalog_hash();
  *catalog_hash = ensemble.manifest->catalog_hash();

  // Store new manifest and certificate
  CommitFromMem(ensemble.manifest->certificate(),
                ensemble.cert_buf, ensemble.cert_size,
                "certificate for " + repo_name_);
  retval = ensemble.manifest->ExportChecksum(".", 0600);
  if (!retval) {
    unlink(checksum_path.c_str());
  }

  return catalog::kLoadNew;
}


void CatalogManager::UnloadCatalog(const catalog::Catalog *catalog) {
  LogCvmfs(kLogCache, kLogDebug, "unloading catalog %s",
           catalog->path().c_str());

  map<PathString, shash::Any>::iterator iter =
    mounted_catalogs_.find(catalog->path());
  assert(iter != mounted_catalogs_.end());

  // TODO-QUOTAMGR
  /*
  if (cache_mode_ == kCacheReadWrite)
    quota::Unpin(iter->second);
  */

  mounted_catalogs_.erase(iter);
  const catalog::Counters &counters = catalog->GetCounters();
  loaded_inodes_ -= counters.GetSelfEntries();
}


CatalogManager::~CatalogManager() {
  LogCvmfs(kLogCache, kLogDebug, "unpinning / unloading all catalogs");

  if (cache_mode_ == kCacheReadWrite) {
    for (map<PathString, shash::Any>::iterator i = mounted_catalogs_.begin(),
         iend = mounted_catalogs_.end(); i != iend; ++i)
    {
      //TODO-QUOTAMGR
      //quota::Unpin(i->second);
    }
  }
  mounted_catalogs_.clear();
}


void ManifestEnsemble::FetchCertificate(const shash::Any &hash) {
  uint64_t size;
  bool retval = Open2Mem(hash, &cert_buf, &size);
  cert_size = size;
  if (retval)
    perf::Inc(catalog_mgr_->n_certificate_hits_);
  else
    perf::Inc(catalog_mgr_->n_certificate_misses_);
}

}  // namespace cache<|MERGE_RESOLUTION|>--- conflicted
+++ resolved
@@ -1369,11 +1369,12 @@
   if (manifest_failure != manifest::kFailOk) {
     LogCvmfs(kLogCache, kLogDebug, "failed to fetch manifest (%d - %s)",
              manifest_failure, manifest::Code2Ascii(manifest_failure));
-<<<<<<< HEAD
+
     if (!cache_hash.IsNull()) {
       if (catalog_path) {
         if (cache_mode_ == kCacheReadWrite) {
-          *catalog_path = *cache_path_ + cache_hash.MakePathExplicit(1, 2);
+          *catalog_path = 
+            *cache_path_ + "/" + cache_hash.MakePathWithoutSuffix();
           //TODO-QUOTAMGR
           /*
           int64_t size = GetFileSize(*catalog_path);
@@ -1384,18 +1385,6 @@
                      "failed to pin cached root catalog (no space)");
             return catalog::kLoadFail;
           }*/
-=======
-    if (!cache_hash.IsNull() && catalog_path) {
-      if (cache_mode_ == kCacheReadWrite) {
-        *catalog_path = *cache_path_ + "/" + cache_hash.MakePathWithoutSuffix();
-        int64_t size = GetFileSize(*catalog_path);
-        retval = quota::Pin(cache_hash, uint64_t(size),
-                            cvmfs_path, true);
-        if (!retval) {
-          LogCvmfs(kLogCache, kLogDebug | kLogSyslogErr,
-                   "failed to pin cached root catalog (no space)");
-          return catalog::kLoadFail;
->>>>>>> 9d164c09
         }
       }
       loaded_catalogs_[mountpoint] = cache_hash;
